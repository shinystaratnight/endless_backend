version: 2
jobs:

  # test:
  #   docker:
  #     - image: circleci/python:3.8
  #   steps:
  #     - checkout
  #     - run:
  #         name: Setup virtualenv
  #         command: |
  #           python3 -m venv venv
  #           . venv/bin/activate
  #           pip install --upgrade pip
  #           pip install --no-cache-dir -r dependencies/pip_py3.txt


  build-staging:
    machine: true
    steps:
      - checkout
      # login to Dockerhub
      - run: echo $DOCKER_PWD | docker login -u $DOCKER_LOGIN --password-stdin
      # build the application image
      - run: docker build -f conf/docker/Dockerfile -t r3sourcer/r3:web-staging .
      # deploy the image
      - run: docker push r3sourcer/$IMAGE_NAME:web-staging


  deploy-staging:
    machine: true
    steps:
      # login to Dockerhub
      - run: echo $DOCKER_PWD | docker login -u $DOCKER_LOGIN --password-stdin
      - add_ssh_keys:
          fingerprints:
            - "3c:ee:bd:12:7e:09:da:39:f0:60:d3:ed:f2:74:a7:1c"
      - run:
          name: fix host authenticity for staging server
          command: ssh-keyscan r3sourcertest.com >> ~/.ssh/known_hosts
      - run:
          name: Deploy Staging Over SSH
          command: |
            ssh ubuntu@r3sourcertest.com "echo $DOCKER_PWD | docker login -u $DOCKER_LOGIN --password-stdin"
            ssh ubuntu@r3sourcertest.com "docker-compose -f /home/ubuntu/r3sourcer/docker-compose.yml stop web"
            ssh ubuntu@r3sourcertest.com "docker-compose -f /home/ubuntu/r3sourcer/docker-compose.yml rm -f web"
            ssh ubuntu@r3sourcertest.com "docker-compose -f /home/ubuntu/r3sourcer/docker-compose.yml up -d"


  build-production:
    machine: true
    steps:
      - checkout
      # login to Dockerhub
      - run: echo $DOCKER_PWD | docker login -u $DOCKER_LOGIN --password-stdin
      # build the application image
      - run: docker build -f conf/docker/Dockerfile -t r3sourcer/r3:web-production .
      # deploy the image
      - run: docker push r3sourcer/$IMAGE_NAME:web-production


  deploy-production:
    machine: true
    steps:
      # login to Dockerhub
      - run: echo $DOCKER_PWD | docker login -u $DOCKER_LOGIN --password-stdin
      - add_ssh_keys:
          fingerprints:
            - "3c:ee:bd:12:7e:09:da:39:f0:60:d3:ed:f2:74:a7:1c"
      - run:
          name: fix host authenticity for staging server
          command: ssh-keyscan r3sourcertest.com >> ~/.ssh/known_hosts
      - run:
          name: Deploy Staging Over SSH
          command: |
            ssh ubuntu@r3sourcertest.com "echo $DOCKER_PWD | docker login -u $DOCKER_LOGIN --password-stdin"
            ssh ubuntu@r3sourcertest.com "docker-compose -f /home/ubuntu/r3sourcer/docker-compose.yml stop web"
            ssh ubuntu@r3sourcertest.com "docker-compose -f /home/ubuntu/r3sourcer/docker-compose.yml rm -f web"
            ssh ubuntu@r3sourcertest.com "docker-compose -f /home/ubuntu/r3sourcer/docker-compose.yml up -d"


workflows:
  version: 2
  build-and-deploy:
    jobs:
      - build-staging:
          filters:
            branches:
              only: develop
      - deploy-staging:
          requires:
              - build-staging
          filters:
            branches:
              only: develop
      - build-production:
          filters:
            branches:
              only: master
<<<<<<< HEAD
      # - deploy-production:
      #     requires:
      #         - build-staging
      #     filters:
      #       branches:
      #         only: master
=======
      - deploy-production:
          requires:
              - build-production
          filters:
            branches:
              only: master
>>>>>>> fabb6d0f
<|MERGE_RESOLUTION|>--- conflicted
+++ resolved
@@ -97,18 +97,9 @@
           filters:
             branches:
               only: master
-<<<<<<< HEAD
-      # - deploy-production:
-      #     requires:
-      #         - build-staging
-      #     filters:
-      #       branches:
-      #         only: master
-=======
       - deploy-production:
           requires:
               - build-production
           filters:
             branches:
-              only: master
->>>>>>> fabb6d0f
+              only: master