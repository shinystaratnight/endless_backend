--- conflicted
+++ resolved
@@ -97,7 +97,19 @@
         assert obj.priority == 0
 
 
-<<<<<<< HEAD
+class TestRateCoefficientModifier:
+
+    def test_calc(self):
+        mod = RateCoefficientModifier(multiplier=1, fixed_addition=1)
+
+        assert mod.calc(1) == 2
+
+    def test_calc_fixed_override(self):
+        mod = RateCoefficientModifier(fixed_override=1)
+
+        assert mod.calc(1) == 1
+
+
 class TestPriceListRate:
     def test_validation(self, skill, price_list):
         PriceListRate.objects.create(skill=skill, price_list=price_list, default_rate=True)
@@ -119,17 +131,4 @@
                                                   hourly_rate=30)
 
         assert base_rate.default_rate
-        assert not base_rate2.default_rate
-=======
-class TestRateCoefficientModifier:
-
-    def test_calc(self):
-        mod = RateCoefficientModifier(multiplier=1, fixed_addition=1)
-
-        assert mod.calc(1) == 2
-
-    def test_calc_fixed_override(self):
-        mod = RateCoefficientModifier(fixed_override=1)
-
-        assert mod.calc(1) == 1
->>>>>>> 96ffa04f
+        assert not base_rate2.default_rate