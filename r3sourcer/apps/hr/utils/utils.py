--- conflicted
+++ resolved
@@ -5,12 +5,7 @@
 
 from django.utils import timezone
 
-<<<<<<< HEAD
-from r3sourcer.apps.core.utils.geo import calc_distance, GMapsException, MODE_TRANSIT, MODE_DRIVING
-=======
 from r3sourcer.apps.core.utils.geo import calc_distance, MODE_TRANSIT
-
->>>>>>> 0b2df25b
 from r3sourcer.apps.candidate.models import CandidateContact
 
 
@@ -119,17 +114,10 @@
 
     for mode, contact_list in contacts_dict.items():
         addresses = [c.get_full_address() for c in contact_list]
-<<<<<<< HEAD
-        distancematrix = calc_distance(jobsite.get_full_address(), addresses, mode=mode)[0]
-        if distancematrix:
-            for distance, contact in zip(distancematrix, contact_list):
-                create_or_update_distance_cache(contact, jobsite, distance)
-=======
         result = calc_distance(jobsite.get_full_address(), addresses, mode=mode)
         if not result:
             return bool(result)
         for distance, contact in zip(result, contact_list):
             create_or_update_distance_cache(contact, jobsite, distance)
->>>>>>> 0b2df25b
 
     return True