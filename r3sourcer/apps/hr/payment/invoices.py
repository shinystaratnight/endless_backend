import logging
import math
from copy import copy
from hashlib import md5
from decimal import Decimal

from django.core.files.base import ContentFile
from django.db.models import Count
from django.utils.formats import date_format
from filer.models import Folder, File, Q

from r3sourcer.apps.core.models import Invoice, InvoiceLine, InvoiceRule, VAT
from r3sourcer.apps.core.utils.utils import get_thumbnail_picture
from r3sourcer.apps.hr.models import TimeSheet
from r3sourcer.apps.hr.payment.base import BasePaymentService
from r3sourcer.apps.pricing.models import RateCoefficientModifier, PriceListRate
from r3sourcer.apps.pricing.services import CoefficientService
from r3sourcer.apps.pdf_templates.models import PDFTemplate
from r3sourcer.apps.skills.models import WorkType
from r3sourcer.helpers.datetimes import utc_now

logger = logging.getLogger(__name__)


class InvoiceService(BasePaymentService):
    def _get_order_number(self, rule, date_from, date_to, timesheet):
        if rule.separation_rule == InvoiceRule.SEPARATION_CHOICES.one_invoce:
            order_number = '{} - {}'.format(date_from, date_to)
        elif rule.separation_rule == InvoiceRule.SEPARATION_CHOICES.per_jobsite:
            jobsite = timesheet.job_offer.shift.date.job.jobsite
            order_number = jobsite.address.city
        elif rule.separation_rule == InvoiceRule.SEPARATION_CHOICES.per_candidate:
            order_number = str(timesheet.job_offer.candidate_contact)
        else:
            raise Exception('Order number not filled')

        return order_number

    def _get_price_list_rate(self, worktype, customer_company):
        price_list_rate = PriceListRate.objects.filter(
            worktype=worktype,
            price_list__company=customer_company,
        ).last()

        if price_list_rate:
            return price_list_rate
        else:
            raise Exception('Pricelist rate for company not found')

    def calculate(self, timesheets):
        coefficient_service = CoefficientService()
        lines = []

        for timesheet in timesheets:
            industry = timesheet.job_offer.job.jobsite.industry
            customer_company = timesheet.job_offer.shift.date.job.customer_company
            vat = customer_company.get_vat()
            company_language = customer_company.get_default_lanuage()

            for ts_rate in timesheet.timesheet_rates.all():
                price_list_rate = self._get_price_list_rate(ts_rate.worktype, customer_company)
                if ts_rate.worktype.name == WorkType.DEFAULT:
                    coeffs_hours = coefficient_service.calc(timesheet.master_company,
                                                            industry,
                                                            RateCoefficientModifier.TYPE_CHOICES.company,
                                                            timesheet.shift_started_at_tz,
                                                            timesheet.shift_duration,
                                                            break_started=timesheet.break_started_at_tz,
                                                            break_ended=timesheet.break_ended_at_tz)

                    lines_iter = self.lines_iter(coeffs_hours,
                                                 ts_rate.worktype,
                                                 price_list_rate.rate,
                                                 timesheet)
                    for raw_line in lines_iter:
                        rate = raw_line['rate']
<<<<<<< HEAD
=======
                        notes = raw_line['notes']
>>>>>>> e828ab22
                        units = Decimal(raw_line['hours'].total_seconds() / 3600)

                        if not units:
                            continue

                        lines.append({
                            'date': timesheet.shift_started_at_tz.date(),
                            'units': units,
                            'notes': ts_rate.worktype.skill_translation(company_language),
                            'unit_price': rate,
                            'amount': math.ceil(rate * units * 100) / 100,
                            'vat': vat,
                            'unit_name': ts_rate.worktype.uom.translation(company_language),
                            'timesheet': timesheet,
                        })
                else:
                    lines.append({
                        'date': timesheet.shift_started_at_tz.date(),
                        'units': ts_rate.value,
                        'notes': ts_rate.worktype.translation(company_language),
                        'unit_price': price_list_rate.rate,
                        'amount': math.ceil(price_list_rate.rate * ts_rate.value * 100) / 100,
                        'vat': vat,
                        'unit_name': ts_rate.worktype.uom.translation(company_language),
                        'timesheet': timesheet,
                    })

        return lines, timesheets

    @classmethod
    def generate_pdf(cls, invoice, show_candidate=False):
        template_slug = 'company-invoice'
        master_company = invoice.provider_company

        # get template
        try:
            template = PDFTemplate.objects.get(slug=template_slug,
                                               company=master_company)
        except PDFTemplate.DoesNotExist:
            logger.exception('Cannot find pdf template with slug %s', template_slug)
            raise Exception('Cannot find pdf template with slug:', template_slug)

        if master_company.logo:
            master_logo = get_thumbnail_picture(master_company.logo, 'large')
        else:
            master_logo = get_thumbnail_picture(invoice.provider_company.logo, 'large')

        context = {
            'lines': invoice.invoice_lines.order_by('date').all(),
            'invoice': invoice,
            'company': invoice.customer_company,
            'master_company': invoice.provider_company,
            'master_company_logo': master_logo,
            'show_candidate': show_candidate,
        }

        pdf_file = cls._get_file_from_str(str(template.render(context)))

        folder, created = Folder.objects.get_or_create(
            parent=invoice.customer_company.files,
            name='invoices',
        )

        file_name = 'invoice_{}_{}.pdf'.format(
            invoice.number,
            date_format(invoice.date, 'Y_m_d')
        )

        file_obj, _ = File.objects.get_or_create(
            folder=folder,
            name='invoice_{}_{}.pdf'.format(
                invoice.number,
                date_format(invoice.date, 'Y_m_d')
            ),
            file=ContentFile(pdf_file.read(), name=file_name)
        )

        return file_obj

    @property
    def invoice_line_keys(se1f):
        return (
            'timesheet',
            'date',
            'units',
            'notes',
            'unit_price',
            'amount',
            'unit_name'
        )

    def get_line_unique_id(self, get_fn, line):
        parts = []
        for key in self.invoice_line_keys:
            parts.append(str(get_fn(line, key)))

        return md5(''.join(parts).encode()).hexdigest()

    def _prepare_invoice(self, date_from, date_to, timesheets, invoice=None, company=None,
                         show_candidate=False, recreate=False):
        if hasattr(company, 'subcontractor'):
            candidate = company.subcontractor.primary_contact
            timesheets = timesheets.filter(
                job_offer__candidate_contact=candidate
            )

        lines, timesheets = self.calculate(timesheets)

        if not lines:
            return

        if not invoice:
            master_company = company.get_master_company()
            provider_company = master_company[0] if master_company else company
            invoice_rule = company.invoice_rules.first()
            invoice = Invoice.objects.create(
                provider_company=provider_company,
                customer_company=company,
                order_number=self._get_order_number(invoice_rule, date_from, date_to, timesheets[0]),
                period=invoice_rule.period,
                separation_rule=invoice_rule.separation_rule
            )

        invoice_lines = {}
        for line in invoice.invoice_lines.all():
            invoice_lines[self.get_line_unique_id(getattr, line)] = line

        calculated_lines = {}
        for line in lines:
            calculated_lines[self.get_line_unique_id(dict.get, line)] = line

        to_insert = []

        for key in copy(calculated_lines).keys():
            item = calculated_lines.pop(key)
            if invoice_lines.get(key) is None:
                to_insert.append(item)
            else:
                invoice_lines.pop(key)

        # delete outdated lines
        for item in invoice_lines.values():
            item.delete()

        invoice_lines = []

        for line in to_insert:
            invoice_lines.append(InvoiceLine(
                invoice=invoice,
                created_at=utc_now(),
                updated_at=utc_now(),
                **line))

        InvoiceLine.objects.bulk_create(invoice_lines)

        invoice.save(update_fields=['total', 'tax', 'total_with_tax', 'updated_at'])

        # TODO: decide when to trigger pdf generation
        # self.generate_pdf(invoice, show_candidate)

        return invoice

    def generate_invoice(self, date_from, date_to, company, invoice_rule, invoice=None, recreate=False):
        separation_rule = invoice_rule.separation_rule
        show_candidate = invoice_rule.show_candidate_name
        time_sheets_qs = TimeSheet.objects.filter(
            invoice_lines__isnull=True,
            candidate_submitted_at__isnull=False,
            supervisor_approved_at__isnull=False,
            job_offer__shift__date__shift_date__lt=date_to,
            job_offer__shift__date__job__jobsite__regular_company=company,
        ).annotate(Count('id'))
        if separation_rule == InvoiceRule.SEPARATION_CHOICES.one_invoce:
            self._prepare_invoice(
                date_from=date_from,
                date_to=date_to,
                invoice=invoice,
                company=company,
                show_candidate=show_candidate,
                timesheets=time_sheets_qs,
                recreate=recreate
            )

        elif separation_rule == InvoiceRule.SEPARATION_CHOICES.per_jobsite:
            jobsites = company.jobsites_regular.all()

            for jobsite in set(jobsites):
                time_sheets = time_sheets_qs.filter(
                    job_offer__shift__date__job__jobsite=jobsite,
                ).order_by('shift_started_at')

                self._prepare_invoice(
                    date_from=date_from,
                    date_to=date_to,
                    invoice=invoice,
                    company=company,
                    timesheets=time_sheets,
                    show_candidate=show_candidate,
                    recreate=recreate
                )

        elif separation_rule == InvoiceRule.SEPARATION_CHOICES.per_candidate:
            candidates = set(time_sheets_qs.values_list('job_offer__candidate_contact', flat=True))

            for candidate in candidates:
                time_sheets = time_sheets_qs.filter(
                    job_offer__candidate_contact_id=candidate,
                )
                self._prepare_invoice(
                    date_from=date_from,
                    date_to=date_to,
                    invoice=invoice,
                    company=company,
                    timesheets=time_sheets,
                    show_candidate=show_candidate,
                    recreate=recreate
                )<|MERGE_RESOLUTION|>--- conflicted
+++ resolved
@@ -74,10 +74,6 @@
                                                  timesheet)
                     for raw_line in lines_iter:
                         rate = raw_line['rate']
-<<<<<<< HEAD
-=======
-                        notes = raw_line['notes']
->>>>>>> e828ab22
                         units = Decimal(raw_line['hours'].total_seconds() / 3600)
 
                         if not units:
