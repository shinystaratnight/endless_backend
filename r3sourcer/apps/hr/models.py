--- conflicted
+++ resolved
@@ -1494,7 +1494,6 @@
         elif self.job_offer.shift.date.job.hourly_rate_default:
             return self.job_offer.shift.date.job.hourly_rate_default
         else:
-<<<<<<< HEAD
             # search skill activity rate in candidate's skill activity rates
             rate = self.candidate_contact.get_candidate_rate_for_skill(self.job_offer.job.position)
             if not rate:
@@ -1505,9 +1504,6 @@
                 rate = self.job_offer.job.position.get_hourly_rate()
             return rate if rate else 0
 
-=======
-            return self.candidate_contact.candidate_skills.filter(skill=self.skill).first().hourly_rate
->>>>>>> 5e75ff02
 
     def auto_fill_four_hours(self):
         self.candidate_submitted_at = utc_now()
