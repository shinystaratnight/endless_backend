--- conflicted
+++ resolved
@@ -460,11 +460,7 @@
         )
 
         if related_timesheets:
-<<<<<<< HEAD
-            timesheet = related_timesheets.first()
-=======
             timesheet = related_timesheets[0]
->>>>>>> 4cec2f24
             portfolio_manager = timesheet.job_offer.shift.date.job.jobsite.portfolio_manager
         else:
             company_rel = supervisor.relationships.all().first()
