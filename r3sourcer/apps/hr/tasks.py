import operator
from datetime import timedelta, date, time, datetime

from celery import shared_task
from celery.utils.log import get_task_logger
from django.conf import settings
from django.contrib.contenttypes.models import ContentType
from django.core.cache import cache
from django.core.exceptions import ObjectDoesNotExist
from django.core.files.base import ContentFile
from django.db import transaction, models
from django.template.loader import get_template
from django.utils import formats
from django.utils.formats import date_format
from django.utils.translation import ugettext_lazy as _
from filer.models import File, Folder

from r3sourcer.apps.core import models as core_models
from r3sourcer.apps.core.tasks import one_sms_task_at_the_same_time
from r3sourcer.apps.core.utils import companies as core_companies_utils
from r3sourcer.apps.email_interface.models import EmailMessage
from r3sourcer.apps.email_interface.utils import get_email_service
from r3sourcer.apps.hr import models as hr_models
from r3sourcer.apps.hr.payment.base import calc_worked_delta
from r3sourcer.apps.hr.utils import utils
from r3sourcer.apps.login.models import TokenLogin
from r3sourcer.apps.myob.helpers import get_myob_client
from r3sourcer.apps.pricing.models import RateCoefficientModifier, PriceListRate
from r3sourcer.apps.pricing.services import CoefficientService
from r3sourcer.apps.pricing.utils.utils import format_timedelta
from r3sourcer.apps.sms_interface.models import SMSMessage
from r3sourcer.apps.sms_interface.utils import get_sms_service
from r3sourcer.celeryapp import app
from r3sourcer.helpers.datetimes import utc_now, tz2utc, date2utc_date

logger = get_task_logger(__name__)

GOING_TO_WORK, SHIFT_ENDING, RECRUITEE_SUBMITTED, SUPERVISOR_DECLINED = range(4)


@shared_task(queue='hr')
def update_all_distances():

    all_calculated_jobsites = hr_models.Jobsite.objects.filter(
        id__in=hr_models.ContactJobsiteDistanceCache.objects.filter(
            updated_at__isnull=True
        ).values('jobsite')
    )

    for jobsite in all_calculated_jobsites:
        if not (jobsite.latitude == 0 and jobsite.longitude == 0):

            contacts = core_models.Contact.objects.filter(distance_caches__jobsite=jobsite)
            if not utils.calculate_distances_for_jobsite(contacts, jobsite):
                break


def send_job_offer(job_offer, tpl_name, action_sent=None):
    """
    Send job offer with specific template.

    :param job_offer: JobOffer
    :param tpl_id: SMSTemplate slug
    :param action_sent: str Model field for waiting sms reply
    :return:
    """

    target_date_and_time = formats.date_format(job_offer.start_time_tz, settings.DATETIME_FORMAT)

    if utc_now() >= job_offer.start_time_utc:
        target_date_and_time = "ASAP"

    master_company = job_offer.candidate_contact.contact.get_closest_company()
    print(master_company)

    data_dict = {
        'job_offer': job_offer,
        'job': job_offer.job,
        'jobsite_address': job_offer.job.jobsite.get_address(),
        'candidate_contact': job_offer.candidate_contact,
        'target_date_and_time': target_date_and_time,
        'master_company': master_company,
        'related_obj': job_offer,
        'related_objs': [job_offer.candidate_contact, job_offer.job],
    }

    if job_offer.candidate_contact.message_by_sms:
        try:
            sms_interface = get_sms_service()
        except ImportError:
            logger.exception('Cannot load SMS service')
        else:
            template = sms_interface.get_template(job_offer.candidate_contact.contact, master_company, tpl_name)
            # get job translation on template
            template_language = template.language.alpha_2
            job_translation = job_offer.job.position.name.translations.filter(language=template_language).values('value')
            if job_translation:
                job_translationjob_translation = job_translation[0].get('value', job_offer.job)
                data_dict['job_translation'] = job_translation
            else:
                job_translation = job_offer.job.position.name
            # send message
            sent_message = sms_interface.send_tpl(job_offer.candidate_contact.contact,
                                                  master_company,
                                                  tpl_name,
                                                  check_reply=bool(action_sent),
                                                  **data_dict
                                                  )
            if action_sent and sent_message:
                related_query_name = hr_models.JobOfferSMS._meta.get_field(action_sent).related_query_name()
                cache.set(sent_message.pk, related_query_name, (sent_message.reply_timeout + 2) * 60)

                hr_models.JobOfferSMS.objects.create(
                    job_offer=job_offer,
                    **{action_sent: sent_message}
                )

                job_offer.scheduled_sms_datetime = None
                job_offer.save()

    if job_offer.candidate_contact.message_by_email:
        try:
            email_interface = get_email_service()
        except ImportError:
            logger.exception('Cannot load Email service')
        else:
            template = email_interface.get_template(job_offer.candidate_contact.contact, master_company, tpl_name)
            # get job translation on template
            template_language = template.language.alpha_2
            job_translation = job_offer.job.position.name.translations.filter(language=template_language).values('value')
            if job_translation:
                job_translation = job_translation[0].get('value', job_offer.job)
                data_dict['job_translation'] = job_translation
            else:
                job_translation = job_offer.job.position.name
            # send message
            email_interface.send_tpl(job_offer.candidate_contact.contact,
                                     master_company,
                                     tpl_name,
                                     **data_dict
                                     )


def send_or_schedule_job_offer(job_offer_id, task=None, **kwargs):
    with transaction.atomic():
        try:
            job_offer = hr_models.JobOffer.objects.select_for_update().get(id=job_offer_id)
        except hr_models.JobOffer.DoesNotExist as e:
            logger.error(e)
        else:
            if job_offer.is_accepted():
                log_message = 'Job Offer %s already accepted'
                job_offer.scheduled_sms_datetime = None
                job_offer.save(update_fields=['scheduled_sms_datetime'])
                logger.info(log_message, str(job_offer_id))
                return

            if job_offer.is_cancelled():
                job_offer.scheduled_sms_datetime = None
                job_offer.status = hr_models.JobOffer.STATUS_CHOICES.undefined
                job_offer.save(update_fields=['scheduled_sms_datetime', 'status'])

            if job_offer.start_time_utc.date() > utc_now().date() \
                    and job_offer.has_timesheets_with_going_work_unset_or_timeout():
                eta_tz = job_offer.now_tz + timedelta(hours=2)
                if time(17, 0, 0, tzinfo=eta_tz.tzinfo) > eta_tz.timetz() > time(16, 0, 0, tzinfo=eta_tz.tzinfo):
                    eta_tz = datetime.combine(eta_tz.date(), time(16, 0, tzinfo=eta_tz.tzinfo))
                elif eta_tz.timetz() > time(17, 0, 0, tzinfo=eta_tz.tzinfo):
                    send_job_offer(job_offer=job_offer, **kwargs)
                    return

                logger.info('JO SMS sending will be rescheduled for Job Offer: %s', str(job_offer_id))
                eta_utc = tz2utc(eta_tz)
                job_offer.scheduled_sms_datetime = eta_utc
                job_offer.save(update_fields=['scheduled_sms_datetime'])
                task.apply_async(args=[job_offer_id], eta=eta_utc)

            elif job_offer.start_time_utc.date() > utc_now().date() \
                    and job_offer.start_time_tz.timetz() >= time(16, 0, 0, tzinfo=job_offer.start_time_tz.tzinfo):
                eta_utc = job_offer.start_time_utc - timedelta(hours=8)
                job_offer.scheduled_sms_datetime = eta_utc
                job_offer.save(update_fields=['scheduled_sms_datetime'])
                task.apply_async(args=[job_offer_id], eta=eta_utc)
            else:
                send_job_offer(job_offer=job_offer, **kwargs)


@shared_task(bind=True, queue='sms')
def send_jo_confirmation(self, job_offer_id):
    send_or_schedule_job_offer(job_offer_id,
                               task=send_jo_confirmation,
                               tpl_id='job-offer-1st',
                               action_sent='offer_sent')


@shared_task(bind=True, queue='sms')
def send_recurring_jo_confirmation(self, job_offer_id):
    send_or_schedule_job_offer(job_offer_id,
                               task=send_recurring_jo_confirmation,
                               tpl_id='job-offer-recurring',
                               action_sent='offer_sent')


def send_job_offer_notification(jo_id, tpl_name, recipient_field):

    with transaction.atomic():
        try:
            job_offer = hr_models.JobOffer.objects.get(pk=jo_id)
            job = job_offer.job
        except hr_models.JobOffer.DoesNotExist as e:
            logger.error(e)
            logger.info('SMS sending will not be proceed for job offer: {}'.format(jo_id))
        else:
            recipients = {
                'candidate_contact': job_offer.candidate_contact,
                'supervisor': job.jobsite.primary_contact
            }
            data_dict = dict(
                recipients,
                job=job,
                target_date_and_time=formats.date_format(job_offer.start_time_tz, settings.DATETIME_FORMAT),
                related_obj=job_offer,
                related_objs=[job_offer.candidate_contact, job_offer.job]
            )

            master_company = job_offer.shift.date.job.jobsite.master_company
            recipient = recipients.get(recipient_field)

            if recipient.message_by_sms:
                try:
                    sms_interface = get_sms_service()
                except ImportError:
                    logger.exception('Cannot load SMS service')
                else:
                    sms_interface.send_tpl(recipient.contact,
                                           master_company,
                                           tpl_name,
                                           check_reply=False,
                                           **data_dict
                                           )

            if recipient.message_by_email:
                try:
                    email_interface = get_email_service()
                except ImportError:
                    logger.exception('Cannot load Email service')
                else:
                    email_interface.send_tpl(recipient.contact,
                                             master_company,
                                             tpl_name,
                                             **data_dict
                                             )


@app.task()
def send_job_offer_cancelled(jo_id):
    """
    Send cancellation job offer sms.

    :param jo_id: UUID of job offer
    :return: None
    """

    send_job_offer_notification(jo_id, 'candidate-jo-cancelled', 'candidate_contact')


@app.task()
def send_job_offer_cancelled_lt_one_hour(jo_id):
    """
    Send cancellation job offer sms less than 1h.

    :param jo_id: UUID of job offer
    :return: None
    """

    send_job_offer_notification(jo_id, 'candidate-jo-cancelled-1-hrs', 'candidate_contact')


@app.task(bind=True, queue='sms')
def send_placement_rejection(self, job_offer_id):
    from r3sourcer.apps.sms_interface.models import SMSRelatedObject

    with transaction.atomic():
        job_offer = hr_models.JobOffer.objects.get(pk=job_offer_id)
        f_data = {
            'sms__template__slug': 'job-offer-rejection',
            'content_type': ContentType.objects.get_for_model(hr_models.JobOffer),
            'object_id': job_offer_id
        }
        if not SMSRelatedObject.objects.select_for_update().filter(**f_data).exists():
            send_job_offer(job_offer, tpl_name='job-offer-rejection')


@shared_task
def generate_invoice(timesheet_id, recreate=False):
    """
    Generates new or updates existing invoice. Accepts regular(customer) company.
    """
    try:
        timesheet = hr_models.TimeSheet.objects.get(id=timesheet_id)
    except hr_models.TimeSheet.DoesNotExist:
        return

    company = timesheet.regular_company

    if company.type == core_models.Company.COMPANY_TYPES.master:
        return

    # TODO: Remove this import after fix import logic
    invoice_rule = utils.get_invoice_rule(company)
    date_from, date_to = utils.get_invoice_dates(invoice_rule, timesheet)
    invoice = utils.get_invoice(company, date_from, date_to, timesheet, invoice_rule)
    if invoice:
        deny_conditions = (
            invoice.is_paid,
            invoice.approved,
            invoice.sync_status in (
                core_models.Invoice.SYNC_STATUS_CHOICES.sync_scheduled,
                core_models.Invoice.SYNC_STATUS_CHOICES.syncing,
                core_models.Invoice.SYNC_STATUS_CHOICES.synced,
            )
        )

        if True in deny_conditions:
            return

    from r3sourcer.apps.hr.payment.invoices import InvoiceService
    service = InvoiceService()
    service.generate_invoice(date_from,
                             date_to,
                             company=company,
                             invoice=invoice,
                             recreate=recreate,
                             invoice_rule=invoice_rule)


@app.task(bind=True, queue='sms')                       # updated to email service changes
def process_time_sheet_log_and_send_notifications(self, time_sheet_id, event):
    """
    Send time sheet log sms notification.

    :param time_sheet_id: UUID TimeSheet instance
    :param event: str [SHIFT_ENDING, SUPERVISOR_DECLINED]
    :return:
    """
    events_dict = {
        SHIFT_ENDING: {
            'tpl_name': 'candidate-timesheet-hours',
            'old_tpl_name': 'candidate-timesheet-hours-old',
            'delta_hours': 1,
        },
        SUPERVISOR_DECLINED: {
            'tpl_name': 'candidate-timesheet-agree',
        },
    }

    try:
        time_sheet = hr_models.TimeSheet.objects.get(id=time_sheet_id)
    except hr_models.TimeSheet.DoesNotExist as e:
        logger.error(e)
    else:
        candidate = time_sheet.candidate_contact
        contacts = {
            'candidate_contact': candidate,
            'company_contact': time_sheet.supervisor
        }
        with transaction.atomic():
            site_url = core_companies_utils.get_site_url(user=contacts['candidate_contact'].contact.user)
            data_dict = dict(
                supervisor=contacts['company_contact'],
                candidate_contact=contacts['candidate_contact'],
                site_url=site_url,
                get_fill_time_sheet_url="%s/hr/timesheets-candidate" % site_url,
                get_supervisor_redirect_url="%s/hr/timesheets/unapproved" % site_url,
                get_supervisor_sign_url="%s/hr/timesheets/unapproved" % site_url,
                shift_start_date=formats.date_format(time_sheet.shift_started_at_tz, settings.DATETIME_FORMAT),
                shift_end_date=formats.date_format(time_sheet.shift_ended_at_tz.date(), settings.DATE_FORMAT),
                related_obj=time_sheet,
            )

            if event == SUPERVISOR_DECLINED:
                if time_sheet.break_started_at and time_sheet.break_ended_at:
                    break_delta = time_sheet.break_ended_at - time_sheet.break_started_at
                    break_str = format_timedelta(break_delta)
                else:
                    break_str = ''
                    break_delta = timedelta()

                worked_str = format_timedelta(time_sheet.shift_ended_at - time_sheet.shift_started_at - break_delta)

                data_dict.update(
                    shift_start_date=formats.date_format(time_sheet.shift_started_at_tz, settings.DATE_FORMAT),
                    shift_start_time=formats.time_format(time_sheet.shift_started_at_tz.time(), settings.TIME_FORMAT),
                    shift_end_time=formats.time_format(time_sheet.shift_ended_at_tz.time(), settings.TIME_FORMAT),
                    shift_break_hours=break_str,
                    shift_worked_hours=worked_str,
                    supervisor_timeout=format_timedelta(timedelta(seconds=settings.SUPERVISOR_DECLINE_TIMEOUT))
                )

                time_sheet.candidate_submitted_at = None
                time_sheet.save(update_fields=['candidate_submitted_at'])

                autoconfirm_rejected_timesheet.apply_async(
                    args=[time_sheet_id], countdown=settings.SUPERVISOR_DECLINE_TIMEOUT
                )

            if event == SHIFT_ENDING:
                recipient = time_sheet.candidate_contact

                sign_navigation = core_models.ExtranetNavigation.objects.get(id=124)
                role = recipient.contact.user.role.get(name=core_models.Role.ROLE_NAMES.candidate)
                extranet_login = TokenLogin.objects.create(
                    contact=recipient.contact,
                    redirect_to='{}{}/submit'.format(sign_navigation.url, time_sheet_id),
                    role=role
                )

                site_url = core_companies_utils.get_site_url(user=recipient.contact.user)
                data_dict.update({
                    'get_fill_time_sheet_url': "%s%s" % (site_url, extranet_login.auth_url),
                    'related_objs': [extranet_login],
                })
            else:
                recipient = time_sheet.supervisor

            master_company = time_sheet.master_company
            if candidate.message_by_sms:
                try:
                    sms_interface = get_sms_service()
                except ImportError:
                    logger.exception('Cannot load SMS service')
                else:
                    tpl_name = events_dict[event]['tpl_name']
                    if time_sheet.shift_ended_at.date() != utc_now().date():
                        tpl_name = events_dict[event].get('old_tpl_name', tpl_name)

                    sms_interface.send_tpl(recipient.contact,
                                           master_company,
                                           tpl_name,
                                           check_reply=False,
                                           **data_dict
                                           )

            if candidate.message_by_email:
                try:
                    email_interface = get_email_service()
                except ImportError:
                    logger.exception('Cannot load Email service')
                else:
                    tpl_name = events_dict[event]['tpl_name']
                    if time_sheet.shift_ended_at.date() != utc_now().date():
                        tpl_name = events_dict[event].get('old_tpl_name', tpl_name)

                    email_interface.send_tpl(recipient.contact,
                                             master_company,
                                             tpl_name,
                                             **data_dict
                                             )


@app.task(bind=True, queue='sms')
def autoconfirm_rejected_timesheet(self, time_sheet_id):
    try:
        time_sheet = hr_models.TimeSheet.objects.get(id=time_sheet_id)
    except hr_models.TimeSheet.DoesNotExist as e:
        logger.error(e)
    else:
        if time_sheet.candidate_submitted_at is None:
            time_sheet.candidate_submitted_at = utc_now()
            time_sheet.save(update_fields=['candidate_submitted_at'])


def send_supervisor_timesheet_message(supervisor, should_send_sms, should_send_email,
                                      tpl_name, related_timesheets=None, **kwargs):

    with transaction.atomic():
        sign_navigation = core_models.ExtranetNavigation.objects.get(id=119)
        role = supervisor.contact.user.role.filter(name=core_models.Role.ROLE_NAMES.client).first()
        if not role:
            role = supervisor.contact.user.role.filter(name=core_models.Role.ROLE_NAMES.manager).first()
        new_url_for_redirect = sign_navigation.url[:-1]

        extranet_login = TokenLogin.objects.create(
            contact=supervisor.contact,
            redirect_to=new_url_for_redirect,
            role=role
        )

        if related_timesheets:
            timesheet = related_timesheets[0]
            portfolio_manager = timesheet.job_offer.shift.date.job.jobsite.portfolio_manager
        else:
            company_rel = supervisor.relationships.all().first()
            if company_rel:
                portfolio_manager = company_rel.manager

        site_url = core_companies_utils.get_site_url(user=supervisor.contact.user)
        data_dict = dict(
            supervisor=supervisor,
            portfolio_manager=portfolio_manager,
            get_url="%s%s" % (site_url, extranet_login.auth_url),
            site_url=site_url,
            related_obj=supervisor,
            related_objs=[extranet_login],
        )
        data_dict['related_objs'].extend(related_timesheets or [])
        data_dict.update(kwargs)

        master_company = supervisor.contact.get_closest_company()
        if should_send_sms and supervisor.contact.phone_mobile:
            try:
                sms_interface = get_sms_service()
            except ImportError:
                logger.exception('Cannot load SMS service')
            else:
                sms_interface.send_tpl(supervisor.contact,
                                       master_company,
                                       tpl_name,
                                       check_reply=False,
                                       **data_dict
                                       )

        if should_send_email:
            try:
                email_interface = get_email_service()
            except ImportError:
                logger.exception('Cannot load Email service')
            else:
                email_interface.send_tpl(supervisor.contact,
                                         master_company,
                                         tpl_name,
                                         **data_dict
                                         )


@app.task(bind=True, queue='sms')
def send_supervisor_timesheet_sign(self, supervisor_id, timesheet_id, force=False):
    try:
        supervisor = core_models.CompanyContact.objects.get(pk=supervisor_id)
    except core_models.CompanyContact.DoesNotExist:
        return
    try:
        time_sheet = hr_models.TimeSheet.objects.get(pk=timesheet_id)
    except hr_models.TimeSheet.DoesNotExist:
        return
    now_tz = time_sheet.now_tz
    now_utc = time_sheet.now_utc
    today_tz = now_tz.date()
    today_utc = now_utc.date()
<<<<<<< HEAD
    tpl_name = 'supervisor-timesheet-sign'
=======
    sms_tpl = 'supervisor-timesheet-sign'
    email_tpl = 'supervisor-timesheet-sign'
    tpl_name_reminder = 'supervisor-timesheet-sign-reminder'
>>>>>>> dc2a83fc
    should_send_sms = False
    should_send_email = False

    if force:

        if supervisor.message_by_sms:

            # last sms to supervisor time
            try:
                last_sms_time = SMSMessage.objects.filter(to_number=supervisor.contact.phone_mobile,
                                                          template__slug=tpl_name) \
                                                  .latest('sent_at') \
                                                  .sent_at
            except:
                last_sms_time = None

            unapproved_timesheets = hr_models.TimeSheet.objects.filter(
                supervisor=supervisor,
                candidate_submitted_at__date=today_utc,
                supervisor_approved_at__isnull=True) \
                    .exclude(pk=timesheet_id)

            # check if unapproved_timesheets exist
            if last_sms_time:
                unapproved_timesheets_after_last_sms = unapproved_timesheets.filter(
                    candidate_submitted_at__gt=last_sms_time)

                # check if last sms sent more than 30 min ago
                if now_utc - last_sms_time > timedelta(minutes=30) \
                    and not unapproved_timesheets_after_last_sms:
                        should_send_sms = True
            else:
                if not unapproved_timesheets:
                        should_send_sms = True

        if supervisor.message_by_email:

            # last email to supervisor time
            try:
                last_email_time = EmailMessage.objects.filter(to_addresses__contains=supervisor.contact.email,
                                                              template__slug=tpl_name) \
                                                      .latest('created_at') \
                                                      .created_at
            except:
                last_email_time = None

            if last_email_time:
                unapproved_timesheets_after_last_email = unapproved_timesheets.filter(
                    candidate_submitted_at__gt=last_email_time)

                # check if last email sent more than 30 min ago
                if now_utc - last_email_time > timedelta(minutes=30) \
                    and not unapproved_timesheets_after_last_email:
                        should_send_email = True

            else:
                if not unapproved_timesheets:
                        should_send_email = True

        if should_send_sms or should_send_email:
            send_supervisor_timesheet_message(supervisor, should_send_sms, should_send_email,
                                              tpl_name, [time_sheet])
        return

    if supervisor.message_by_sms:
        if not SMSMessage.objects.filter(
                  models.Q(template__slug=sms_tpl) | models.Q(template__slug=tpl_name_reminder),
                  to_number=supervisor.contact.phone_mobile,
<<<<<<< HEAD
                  template__slug=tpl_name,
=======
>>>>>>> dc2a83fc
                  sent_at__date=today_utc,
               ).exists():
            should_send_sms = True

    if supervisor.message_by_email:
        if not EmailMessage.objects.filter(
                   models.Q(template__slug=email_tpl) | models.Q(template__slug=tpl_name_reminder),
                   to_addresses=supervisor.contact.email,
<<<<<<< HEAD
                   template__slug=tpl_name,
=======
>>>>>>> dc2a83fc
                   sent_at__date=today_utc).exists():
            should_send_email = True

    if not should_send_email and not should_send_sms:
        return

    if hr_models.TimeSheet.objects.filter(
            shift_ended_at__date=today_utc,
            going_to_work_confirmation=True,
            supervisor=supervisor).exists():

        today_shift_end = hr_models.TimeSheet.objects.filter(
            shift_ended_at__date=today_utc,
            going_to_work_confirmation=True,
            supervisor=supervisor
        ).latest('shift_ended_at').shift_ended_at

        timesheets = hr_models.TimeSheet.objects.filter(
            shift_ended_at__date=today_utc,
            shift_ended_at__lte=today_shift_end,
            going_to_work_confirmation=True,
            supervisor=supervisor
        )

        not_signed_timesheets = timesheets.filter(
            candidate_submitted_at__isnull=True,
            supervisor=supervisor
        )

        if not_signed_timesheets.exists():
            return

        signed_time_sheets = timesheets.filter(
            candidate_submitted_at__isnull=False,
            supervisor=supervisor,
        )

        signed_timesheets_started = signed_time_sheets.order_by(
            'shift_started_at',
        ).values_list(
            'shift_started_at',
            flat=True
        ).distinct()
        signed_timesheets_started = list(signed_timesheets_started)
        related_timesheets = list(signed_time_sheets)

        if time_sheet.shift_started_at not in signed_timesheets_started:
            signed_timesheets_started.append(time_sheet.shift_started_at)
            related_timesheets.append(time_sheet)

        if not signed_timesheets_started:
            return

        send_supervisor_timesheet_message(supervisor, should_send_sms, should_send_email,
                                          tpl_name, related_timesheets=related_timesheets,
                                          )

        eta = now_tz + timedelta(hours=4)
        is_today_reminder = True
        if eta.time() > time(19, 0):
            is_today_reminder = False
            eta = now_tz.replace(hour=19, minute=0, second=0)
        elif eta.time() < time(7, 0) or eta.date() > today_tz:
            eta = eta.replace(hour=7, minute=0, second=0)

        if eta.weekday() in range(5) and not core_models.PublicHoliday.is_holiday(eta.date()):
            utc_eta = tz2utc(eta)
            send_supervisor_timesheet_sign_reminder.apply_async(args=[supervisor_id, is_today_reminder], eta=utc_eta)


@app.task(bind=True, queue='sms')
@one_sms_task_at_the_same_time
def send_supervisor_timesheet_sign_reminder(self, supervisor_id, is_today):
    tpl_name = 'supervisor-timesheet-sign-reminder'
    today = date.today()
    if not is_today:
        today -= timedelta(days=1)

    try:
        supervisor = core_models.CompanyContact.objects.get(
            id=supervisor_id,
            timesheet_reminder=True
        )
    except core_models.CompanyContact.DoesNotExist:
        return

    timesheets = hr_models.TimeSheet.objects.filter(
        shift_ended_at__date=today,
        going_to_work_confirmation=True,
        candidate_submitted_at__isnull=False,
        supervisor_approved_at__isnull=True,
        supervisor=supervisor
    )

    if timesheets.exists():
        send_supervisor_timesheet_message(supervisor, supervisor.message_by_sms, supervisor.message_by_email,
                                          tpl_name, related_timesheets=list(timesheets)
                                          )


@shared_task
def check_unpaid_invoices():
    master_companies = core_models.Company.objects.filter(provider_invoices__is_paid=False).distinct()

    for company in master_companies:
        unpaid_invoices = core_models.Invoice.objects.filter(provider_company=company, is_paid=False)
        date_from = unpaid_invoices.order_by('-date')[0].date - timedelta(days=32)
        client = get_myob_client(company.id)
        initialized = client.init_api(timeout=True)

        if not initialized:
            continue

        params = {"$filter": "Status eq 'Closed' and Date gt datetime'%s'" % date_from.strftime('%Y-%m-%d')}
        invoices = client.api.Sale.Invoice.Service.get(params=params)['Items']
        invoice_numbers = [x['Number'] for x in invoices]
        closed_invoices = core_models.Invoice.objects.filter(is_paid=False, number__in=invoice_numbers)
        closed_invoices.update(is_paid=True)


def send_timesheet_message(timesheet_id, job_offer_id, tpl_name, recipient, needs_target_dt=False):
    with transaction.atomic():
        try:
            timesheet = hr_models.TimeSheet.objects.get(pk=timesheet_id)
        except hr_models.TimeSheet.DoesNotExist as e:
            logger.error(e)
            logger.info('SMS sending will not be proceed for Timesheet: {}'.format(timesheet_id))
            return

        try:
            jo = hr_models.JobOffer.objects.get(pk=job_offer_id)
        except hr_models.JobOffer.DoesNotExist as e:
            logger.error(e)
            logger.info('SMS sending will not be proceed for JO: {}'.format(job_offer_id))
        else:
            master_company = timesheet.master_company
            data_dict = dict(
                job=jo.job,
                candidate_contact=jo.candidate_contact,
                supervisor=timesheet.supervisor,
                timesheet=timesheet,
                related_obj=jo.job,
                related_objs=[jo.candidate_contact, timesheet.supervisor, timesheet],
                master_company=master_company
            )
            if needs_target_dt:
                try:
                    target_date_and_time = formats.date_format(jo.start_time_tz, settings.DATETIME_FORMAT)
                except AttributeError as e:
                    logger.error(e)
                else:
                    data_dict.update({'target_date_and_time': target_date_and_time})

            try:
                recipient = operator.attrgetter(recipient)(timesheet)
            except AttributeError as e:
                logger.error(e)
                logger.info('Cannot get recipient for Timesheet: {}'.format(timesheet_id))
                return

            # send sms message if sms notification channel enabled
            if recipient.message_by_sms:
                try:
                    sms_interface = get_sms_service()
                except ImportError:
                    logger.exception('Cannot load SMS service')
                else:
                    sms_interface.send_tpl(recipient.contact,
                                           master_company,
                                           tpl_name,
                                           check_reply=False,
                                           **data_dict
                                           )

            # send email message if email notification channel enabled
            if recipient.message_by_email:
                try:
                    email_interface = get_email_service()
                except ImportError:
                    logger.exception('Cannot load Email service')
                else:
                    email_interface.send_tpl(recipient.contact,
                                             master_company,
                                             tpl_name,
                                             **data_dict
                                             )


@app.task(bind=True, queue='sms')
def send_placement_acceptance_message(self, timesheet_id, job_offer_id):
    send_timesheet_message(timesheet_id,
                           job_offer_id,
                           'job-offer-placement-confirmation',
                           'candidate_contact',
                           needs_target_dt=True
    )


@app.task(bind=True, queue='sms')
def send_going_to_work_message(self, time_sheet_id):
    """
    Send morning check notification.
    Going to work message.

    :param time_sheet_id: UUID of TimeSheet instance
    :return:
    """
    action_sent = 'going_to_work_sent_sms'
    tpl_name ='candidate-going-to-work'

    with transaction.atomic():
        try:
            time_sheet = hr_models.TimeSheet.objects.select_for_update().get(
                **{'pk': time_sheet_id, action_sent: None}
            )
        except hr_models.TimeSheet.DoesNotExist as e:
            logger.error(e)
        else:
            if (not time_sheet.master_company.company_settings.pre_shift_sms_enabled or
                    time_sheet.going_to_work_confirmation):
                return

            candidate_contact = time_sheet.job_offer.candidate_contact
            data_dict = dict(
                job=time_sheet.job_offer.job,
                candidate_contact=candidate_contact,
                target_date_and_time=formats.date_format(time_sheet.shift_started_at_tz, settings.DATETIME_FORMAT),
                related_obj=time_sheet,
                related_objs=[time_sheet.job_offer.job, candidate_contact],
            )

            # send sms message if sms notification channel enabled
            if recipient.message_by_sms:
                try:
                    sms_interface = get_sms_service()
                except ImportError:
                    logger.exception('Cannot load SMS service')
                else:
                    check_reply = not time_sheet.going_to_work_confirmation
                    sent_message = sms_interface.send_tpl(candidate_contact.contact,
                                                          time_sheet.master_company,
                                                          tpl_name,
                                                          check_reply=check_reply,
                                                          **data_dict,
                                                          )

                    if  sent_message:
                        setattr(time_sheet, action_sent, sent_message)
                        time_sheet.update_status(False)
                        time_sheet.save(update_fields=[action_sent, 'status'])
                        related_query_name = hr_models.TimeSheet._meta.get_field(
                            action_sent).related_query_name()
                        cache.set(sent_message.pk, related_query_name, (sent_message.reply_timeout + 2) * 60)

            # send email message if email notification channel enabled
            if recipient.message_by_email:
                try:
                    email_interface = get_email_service()
                except ImportError:
                    logger.exception('Cannot load Email service')
                else:
                    email_interface.send_tpl(candidate_contact.contact,
                                             master_company,
                                             tpl_name,
                                             **data_dict
                                             )


def get_confirmation_string(job):
    dates = formats.date_format(job.work_start_date, settings.DATE_FORMAT)
    if job.shift_dates.exists():
        shift_dates_list = job.shift_dates.filter(
            shift_date__gte=date.today()
        ).order_by('shift_date').values_list('shift_date', flat=True)

        if len(shift_dates_list) > 0:
            # if year is the same removes year from the string
            if shift_dates_list[0].year == shift_dates_list[len(shift_dates_list) - 1].year:
                shift_dates = utils.format_dates_range(shift_dates_list)
            else:
                shift_dates = [
                    formats.date_format(fulldate.astimezone(job.tz), settings.DATE_FORMAT)
                    for fulldate in shift_dates_list
                ]

            dates = ', '.join(shift_dates)
        shift_date = job.shift_dates.filter(shift_date__gte=date.today()).order_by('shift_date').first()
        time = formats.time_format(shift_date.shifts.order_by('time').first().time)
    else:
        time = formats.date_format(job.default_shift_starting_time, settings.TIME_FORMAT)
    return _("{} {} for dates {}, shifts starting {}").format(job.workers, job.position, dates, time)


@app.task(bind=True, queue='sms')
def send_job_confirmation_message(self, job_id):
    """
    Send sms for Job confirmation.

    :param self: Task instance
    :param job_id: UUID of Job
    :return: None
    """

    tpl_name = 'job-confirmed'

    try:
        job = hr_models.Job.objects.get(id=job_id)
        jobsite = job.jobsite
        if not job.customer_representative.receive_job_confirmation_sms:
            logger.info("Client Representative %s should\'t receive job confirmation SMS", str(job.primary_contact))
            return
    except hr_models.Job.DoesNotExist:
        logger.warn('Job with id %s does not exists', str(job_id))
        return

    with transaction.atomic():
        confirmation_string = get_confirmation_string(job)

        sign_navigation = core_models.ExtranetNavigation.objects.get(id=110)
        role = job.customer_representative.contact.user.role.filter(name=core_models.Role.ROLE_NAMES.client).first()
        if not role:
            role = job.customer_representative.contact.user.role.filter(
                name=core_models.Role.ROLE_NAMES.manager
            ).first()

        extranet_login = TokenLogin.objects.create(
            contact=job.customer_representative.contact,
            redirect_to='{}{}/change/'.format(sign_navigation.url, job_id),
            role=role
        )
        site_url = core_companies_utils.get_site_url(user=job.customer_representative.contact.user)
        data_dict = dict(
            get_confirmation_string=confirmation_string,
            supervisor=job.customer_representative,
            jobsite=jobsite,
            portfolio_manager=job.provider_representative,
            auth_url="%s%s" % (site_url, extranet_login.auth_url),
            related_obj=job,
            related_objs=[job.customer_representative, jobsite, job.provider_representative, extranet_login],
        )
        master_company = jobsite.master_company
        sms_interface.send_tpl(to_number=job.customer_representative.contact.phone_mobile,
                               tpl_id=sms_template.id,
                               check_reply=False,
                               **data_dict)

        # send sms message if sms notification channel enabled
        if job.customer_representative.message_by_sms:

            try:
                sms_interface = get_sms_service()
            except ImportError:
                logger.exception('Cannot load SMS service')
            else:
                sent_message = sms_interface.send_tpl(job.customer_representative.contact,
                                                      master_company,
                                                      tpl_name,
                                                      check_reply=False,
                                                      **data_dict
                                                      )

        # send email message if email notification channel enabled
        if job.customer_representative.message_by_email:
            try:
                email_interface = get_email_service()
            except ImportError:
                logger.exception('Cannot load Email service')
            else:
                email_interface.send_tpl(job.customer_representative.contact,
                                         master_company,
                                         tpl_name,
                                         **data_dict
                                         )


@app.task(bind=True, queue='hr')
def close_not_active_jobsites(self):
    not_active_delta = timedelta(seconds=settings.JOBSITE_NOT_ACTIVE_TIMEOUT)
    timeout_datetime = utc_now() - not_active_delta

    jobsites = hr_models.Jobsite.objects.annotate(
        active_ts_sum=models.Sum(models.Case(
            models.When(
                models.Q(jobs__shift_dates__shift_date=timeout_datetime.date(),
                         jobs__shift_dates__shifts__time__gte=timeout_datetime.timetz()) |
                models.Q(jobs__shift_dates__shift_date__gt=timeout_datetime.date()),
                then=1
            ),
            default=0,
            output_field=models.IntegerField()
        ))
    ).filter(
        active_ts_sum=0, is_available=True
    ).distinct()

    for jobsite in jobsites:
        core_models.Note.objects.create(
            content_type=ContentType.objects.get_for_model(hr_models.Jobsite),
            object_id=jobsite.id,
            note="Jobsite is not active for more than {} days".format(
                not_active_delta.days
            )
        )

        jobsite.is_available = False
        jobsite.save(update_fields=['is_available'])


@shared_task
def auto_approve_timesheet(timesheet_id):
    hr_models.TimeSheet.objects.filter(
        id=timesheet_id,
        status=hr_models.TimeSheet.STATUS_CHOICES.modified
    ).update(
        status=hr_models.TimeSheet.STATUS_CHOICES.approved,
        supervisor_approved_at=utc_now())


def get_file_from_str(str):
    from io import BytesIO
    import weasyprint
    pdf = weasyprint.HTML(string=str)
    print(str)
    pdf_file = BytesIO()
    pdf_file.write(pdf.write_pdf())
    pdf_file.seek(0)

    return pdf_file


def timesheets_group_by_job_site(timesheets):
    from itertools import groupby
    for grouper, group in groupby(timesheets, key=lambda x: (x.job_offer.shift.date.job.jobsite,
                                                             x.wage_type)):
        yield grouper, list(group)


def get_price_list_rate(skill, customer_company):
    price_list_rate = PriceListRate.objects.filter(
        skill=skill,
        price_list__company=customer_company,
    ).last()

    return price_list_rate


def get_value_for_rate_type(coeffs_hours, rate_type):
    for coeff in coeffs_hours:
        rate = coeff['coefficient']
        if rate is None:
            return 'base'
        try:
            rate = rate.name.lower()
        except Exception:
            pass

        if rate_type in rate:
            return coeff['hours']
    return timedelta()


def generate_pdf(timesheet_ids, request=None, master_company=None):
    template = get_template('timesheet/timesheet.html')
    timesheets = hr_models.TimeSheet.objects.filter(id__in=timesheet_ids).order_by(
        'job_offer__shift__date__job__jobsite', 'wage_type', 'shift_started_at')
    domain = core_companies_utils.get_site_url(user=request and request.user, master_company=master_company)
    coefficient_service = CoefficientService()

    for timesheet in timesheets:
        jobsite = timesheet.job_offer.job.jobsite
        industry = jobsite.industry
        worked_hours = calc_worked_delta(timesheet)
        coeffs_hours = coefficient_service.calc(timesheet.master_company,
                                                industry,
                                                RateCoefficientModifier.TYPE_CHOICES.candidate,
                                                timesheet.shift_started_at_tz,
                                                worked_hours,
                                                break_started=timesheet.break_started_at_tz,
                                                break_ended=timesheet.break_ended_at_tz)
        timesheet.coeffs_hours = coeffs_hours
        name_mapping = {'base': 'base', '1.5': 'c_1_5x', '2': 'c_2x', 'meal': 'meal', 'travel': 'travel'}

        for rate_type, value in name_mapping.items():
            setattr(timesheet, value, get_value_for_rate_type(coeffs_hours, rate_type))
        if str(timesheet.travel) == '1:00:00':
            timesheet.travel = 1
        else:
            timesheet.travel = 0
        if str(timesheet.meal) == '1:00:00':
            timesheet.meal = 1
        else:
            timesheet.meal = 0

    context = {
        'timesheets': timesheets_group_by_job_site(timesheets),
        'request': request,
        'domain': domain,
    }

    pdf_file = get_file_from_str(str(template.render(context)))
    folder, created = Folder.objects.get_or_create(
        parent=timesheets[0].master_company.files,
        name='timesheet',
    )
    file_name = 'timesheet_{}_{}_{}.pdf'.format(
        str(timesheets[0].id),
        date_format(timesheets[0].shift_started_at_tz, 'Y_m_d'),
        date_format(timesheets[0].shift_ended_at_tz, 'Y_m_d')
    )
    file_obj, created = File.objects.get_or_create(
        folder=folder,
        name=file_name,
        file=ContentFile(pdf_file.read(), name=file_name)
    )

    return file_obj


@shared_task
def send_invoice_email(invoice_id):
    tpl_name='client-invoice'

    try:
        invoice = core_models.Invoice.objects.get(pk=invoice_id)
    except core_models.Invoice.DoesNotExist:
        logger.warn('Invoice with id=%s does not exist', invoice_id)
        return

    master_company = invoice.provider_company
    client_company = invoice.customer_company

    try:
        pdf_file_obj = File.objects.get(
            name='invoice_{}_{}.pdf'.format(
                invoice.number,
                date_format(invoice.date, 'Y_m_d')
            )
        )
    except ObjectDoesNotExist:
        rule = master_company.invoice_rules.first()
        show_candidate = rule.show_candidate_name if rule else False
        from r3sourcer.apps.hr.payment.invoices import InvoiceService
        pdf_file_obj = InvoiceService.generate_pdf(invoice, show_candidate)

    timesheet_ids = invoice.invoice_lines.values_list('timesheet_id', flat=True).distinct()
    timesheets_pdf = generate_pdf(timesheet_ids, master_company=master_company)

    context = {
        'files': [pdf_file_obj, timesheets_pdf],
        'master_company': master_company.name,
        'master_company_contact': str(invoice.provider_representative),
        'client': client_company.name,
    }

    email_interface.send_tpl(client_company.primary_contact,
                             master_company,
                             tpl_name,
                             **context
                             )


@shared_task
def generate_invoices():
    for company in core_models.Company.objects.all():
        today = company.today_tz
        invoice_rules = core_models.InvoiceRule.objects.filter(
            models.Q(period=core_models.InvoiceRule.PERIOD_CHOICES.weekly,
                     period_zero_reference=today.isoweekday()) |
            models.Q(period=core_models.InvoiceRule.PERIOD_CHOICES.monthly,
                     period_zero_reference=today.day) |
            models.Q(period=core_models.InvoiceRule.PERIOD_CHOICES.daily),
            company=company,
        )

        # TODO: remove this inline import after fix import logic
        from r3sourcer.apps.hr.payment.invoices import InvoiceService
        service = InvoiceService()

        for invoice_rule in invoice_rules:
            if invoice_rule.period == core_models.InvoiceRule.PERIOD_CHOICES.weekly:
                date_to = today - timedelta(today.isoweekday())
                date_from = date_to - timedelta(days=6)
            elif invoice_rule.period == core_models.InvoiceRule.PERIOD_CHOICES.monthly:
                date_to = today - timedelta(today.day)
                date_from = date_to.replace(day=1)
            else:
                date_to = today
                date_from = today - timedelta(days=1)

            existing_invoices = core_models.Invoice.objects.filter(
                models.Q(provider_company=company) |
                models.Q(customer_company=company),
                invoice_lines__date__gte=date2utc_date(date_from, company.tz),
                invoice_lines__date__lte=date2utc_date(date_to, company.tz),

            )

            if not existing_invoices:
                service.generate_invoice(date_from,
                                         date_to,
                                         company=company,
                                         invoice_rule=invoice_rule)

        fortnightly = core_models.InvoiceRule.objects.filter(
            period=core_models.InvoiceRule.PERIOD_CHOICES.fortnightly,
            company=company,
        )

        for invoice_rule in fortnightly:
            if invoice_rule.last_invoice_created:
                last_invoice_date = invoice_rule.last_invoice_created
                date_from = last_invoice_date - timedelta(days=invoice_rule.period_zero_reference)
                date_to = date_from + timedelta(14)
            else:
                date_to = today - timedelta(invoice_rule.period_zero_reference)
                date_from = date_to - timedelta(days=14)

            if date_from.isoweekday() != 1 or today != date_to + timedelta(days=invoice_rule.period_zero_reference):
                continue

            service.generate_invoice(date_from,
                                     date_to,
                                     company=company,
                                     invoice_rule=invoice_rule)<|MERGE_RESOLUTION|>--- conflicted
+++ resolved
@@ -547,13 +547,8 @@
     now_utc = time_sheet.now_utc
     today_tz = now_tz.date()
     today_utc = now_utc.date()
-<<<<<<< HEAD
     tpl_name = 'supervisor-timesheet-sign'
-=======
-    sms_tpl = 'supervisor-timesheet-sign'
-    email_tpl = 'supervisor-timesheet-sign'
     tpl_name_reminder = 'supervisor-timesheet-sign-reminder'
->>>>>>> dc2a83fc
     should_send_sms = False
     should_send_email = False
 
@@ -620,24 +615,16 @@
 
     if supervisor.message_by_sms:
         if not SMSMessage.objects.filter(
-                  models.Q(template__slug=sms_tpl) | models.Q(template__slug=tpl_name_reminder),
+                  models.Q(template__slug=tpl_name) | models.Q(template__slug=tpl_name_reminder),
                   to_number=supervisor.contact.phone_mobile,
-<<<<<<< HEAD
-                  template__slug=tpl_name,
-=======
->>>>>>> dc2a83fc
                   sent_at__date=today_utc,
                ).exists():
             should_send_sms = True
 
     if supervisor.message_by_email:
         if not EmailMessage.objects.filter(
-                   models.Q(template__slug=email_tpl) | models.Q(template__slug=tpl_name_reminder),
+                   models.Q(template__slug=tpl_name) | models.Q(template__slug=tpl_name_reminder),
                    to_addresses=supervisor.contact.email,
-<<<<<<< HEAD
-                   template__slug=tpl_name,
-=======
->>>>>>> dc2a83fc
                    sent_at__date=today_utc).exists():
             should_send_email = True
 
@@ -870,7 +857,7 @@
             )
 
             # send sms message if sms notification channel enabled
-            if recipient.message_by_sms:
+            if candidate_contact.message_by_sms:
                 try:
                     sms_interface = get_sms_service()
                 except ImportError:
@@ -893,14 +880,14 @@
                         cache.set(sent_message.pk, related_query_name, (sent_message.reply_timeout + 2) * 60)
 
             # send email message if email notification channel enabled
-            if recipient.message_by_email:
+            if candidate_contact.message_by_email:
                 try:
                     email_interface = get_email_service()
                 except ImportError:
                     logger.exception('Cannot load Email service')
                 else:
                     email_interface.send_tpl(candidate_contact.contact,
-                                             master_company,
+                                             time_sheet.master_company,
                                              tpl_name,
                                              **data_dict
                                              )
@@ -979,10 +966,6 @@
             related_objs=[job.customer_representative, jobsite, job.provider_representative, extranet_login],
         )
         master_company = jobsite.master_company
-        sms_interface.send_tpl(to_number=job.customer_representative.contact.phone_mobile,
-                               tpl_id=sms_template.id,
-                               check_reply=False,
-                               **data_dict)
 
         # send sms message if sms notification channel enabled
         if job.customer_representative.message_by_sms:
