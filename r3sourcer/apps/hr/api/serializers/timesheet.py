--- conflicted
+++ resolved
@@ -219,17 +219,12 @@
 
     def get_resend_sms_supervisor(self, obj):
         return (
-<<<<<<< HEAD
-                obj.going_to_work_confirmation and obj.candidate_submitted_at is not None and
-                obj.supervisor_approved_at is None and obj.shift_ended_at_utc and obj.shift_ended_at_utc <= utc_now()
-=======
             (obj.going_to_work_confirmation and
             obj.candidate_submitted_at is not None and
             obj.supervisor_approved_at is None) and
             (obj.wage_type == 1 or
             obj.shift_ended_at_utc and
             obj.shift_ended_at_utc <= utc_now())
->>>>>>> 5e75ff02
         )
 
     def get_candidate_submit_hidden(self, obj):
