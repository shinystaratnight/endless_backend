from datetime import datetime, timedelta
from django.conf import settings
from django.contrib.contenttypes.models import ContentType
from django.utils.formats import time_format
from django.utils.translation import ugettext_lazy as _
from rest_framework import serializers, exceptions

from r3sourcer.apps.core.api.fields import ApiBaseRelatedField, ApiContactPictureField
from r3sourcer.apps.core.api.serializers import ApiBaseModelSerializer
from r3sourcer.apps.core.models import Company
from r3sourcer.apps.myob.models import MYOBSyncObject
from r3sourcer.apps.pricing.utils.utils import format_timedelta
from r3sourcer.apps.sms_interface import models as sms_models
from r3sourcer.apps.sms_interface.api import serializers as sms_serializers
from r3sourcer.helpers.datetimes import utc_now
from ...models import TimeSheet, CandidateEvaluation, TimeSheetRate

__all__ = [
    'TimeSheetSignatureSerializer',
    'PinCodeSerializer',
    'TimeSheetSerializer',
    'TimeSheetRateSerializer',
]


class ValidateApprovalScheme(serializers.Serializer):

    APPROVAL_SCHEME = None

    def validate(self, attrs):
        # get master companies and check existing
        client_company =  self.instance.job_offer.job.customer_company
        companies = self.instance.supervisor.get_master_company()
        if len(companies) == 0:
            raise serializers.ValidationError(_("Supervisor has not master company"))

        if client_company.timesheet_approval_scheme != self.APPROVAL_SCHEME:
            raise serializers.ValidationError(_("Incorrect approval scheme"))
        return attrs


class ApiTimesheetImageFieldsMixin():
    image_fields = ()

    def __init__(self, *args, **kwargs):
        super().__init__(*args, **kwargs)

        image_fields = self.image_fields or []
        for image_field in image_fields:
            self.fields[image_field] = ApiContactPictureField(required=False)


class TimeSheetSignatureSerializer(ValidateApprovalScheme, ApiTimesheetImageFieldsMixin, ApiBaseModelSerializer):

    image_fields = ('supervisor_signature',)
    APPROVAL_SCHEME = Company.TIMESHEET_APPROVAL_SCHEME.SIGNATURE

    class Meta:
        model = TimeSheet
        fields = ('supervisor_signature',)
        extra_kwargs = {'supervisor_signature': {
            'required': True,
            'allow_empty_file': False,
            'allow_null': False}
        }


class PinCodeSerializer(ValidateApprovalScheme):

    APPROVAL_SCHEME = Company.TIMESHEET_APPROVAL_SCHEME.PIN

    pin_code = serializers.CharField(min_length=4)

    def validate(self, attrs):
        attrs = super(PinCodeSerializer, self).validate(attrs)
        supervisor = self.instance.supervisor
        if supervisor.pin_code != attrs['pin_code']:
            raise serializers.ValidationError({'pin_code': _("Incorrect pin code")})
        return attrs


class TimeSheetSerializer(ApiTimesheetImageFieldsMixin, ApiBaseModelSerializer):
    image_fields = ('supervisor_signature',)

    method_fields = (
        'company', 'jobsite', 'position', 'shift_started_ended',
        'break_started_ended', 'job', 'related_sms',
        'candidate_filled', 'supervisor_approved', 'resend_sms_candidate', 'resend_sms_supervisor', 'candidate_sms',
        'candidate_sms_old', 'candidate_submit_hidden', 'evaluated', 'myob_status', 'show_sync_button', 'supervisor_sms',
        'invoice', 'shift', 'evaluation', 'time_zone',
    )

    class Meta:
        model = TimeSheet
        fields = (
            'id',
            'job_offer',
            'going_to_work_sent_sms',
            'going_to_work_reply_sms',
            'going_to_work_confirmation',
            'supervisor',
            'wage_type',
            'candidate_submitted_at',
            'supervisor_approved_at',
            'supervisor_approved_scheme',
            'candidate_rate',
            'rate_overrides_approved_by',
            'rate_overrides_approved_at',
            'sync_status',
            'status',
            'supervisor_modified',
            'supervisor_modified_at',
            'supervisor_signature',
            'process_status',
            'process_pending_status',
            'shift_started_at',
            'shift_started_at_tz',
            'shift_started_at_utc',
            'shift_ended_at',
            'shift_ended_at_tz',
            'shift_ended_at_utc',
            'break_started_at',
            'break_started_at_tz',
            'break_started_at_utc',
            'break_ended_at',
            'break_ended_at_tz',
            'break_ended_at_utc',
        )
        related_fields = {
            'job_offer': ('id', {
                'candidate_contact': ('id', {
                    'contact': ('picture', ),
                    'candidate_scores': ['average_score'],
                }, ),
            }, ),
        }

    def get_company(self, obj):
        if obj:
            company = obj.job_offer.job.customer_company
            return {
                    'id': company.id, '__str__': str(company),
                    'supervisor_approved_scheme': company.timesheet_approval_scheme
                    }

    def get_jobsite(self, obj):
        if obj:
            jobsite = obj.job_offer.job.jobsite
            return {
                'id': jobsite.id,
                'address': {
                    'id': jobsite.address.id,
                    '__str__': str(jobsite.address),
                },
                '__str__': str(jobsite),
            }

    def get_position(self, obj):
        if obj:
            position = obj.job_offer.job.position
            translations = [{'language': {'id': i.language.alpha_2, 'name': i.language.name},
                             'value': i.value} for i in position.name.translations.all()]
            return {'id': position.id, '__str__': str(position), 'translations': translations}

    def __format_datetime(self, date_time, default='-'):
        filtered = filter(bool, [date_time])
        datetimes, *_ = [*list(map(lambda x: time_format(x, settings.TIME_FORMAT), filtered)), default]
        return datetimes

    def _format_date_range(self, start, end):
        return ' / '.join(map(lambda x: self.__format_datetime(x), [start, end]))

    def get_time_zone(self, obj):
        return obj.tz.zone

    def get_shift_started_ended(self, obj):
        return self._format_date_range(obj.shift_started_at_tz, obj.shift_ended_at_tz)

    def get_break_started_ended(self, obj):
        return self._format_date_range(obj.break_started_at_tz, obj.break_ended_at_tz)

    def get_job(self, obj):
        job = obj.job_offer.job
        return {'id': job.id, '__str__': str(job)}

    def get_related_sms(self, obj):
        ct = ContentType.objects.get_for_model(TimeSheet)
        smses = sms_models.SMSMessage.objects.filter(
            related_objects__content_type=ct,
            related_objects__object_id=obj.id
        )
        if smses.exists():
            return sms_serializers.SMSMessageSerializer(smses, many=True, fields=['id', '__str__', 'type']).data

    def get_candidate_filled(self, obj):
        return obj.candidate_submitted_at is not None

    def get_supervisor_approved(self, obj):
        return obj.supervisor_approved_at is not None

    def get_resend_sms_candidate(self, obj):
        return (
            obj.going_to_work_confirmation and obj.candidate_submitted_at is None and
            obj.supervisor_approved_at is None and obj.shift_ended_at_utc <= utc_now()
        )

    def get_resend_sms_supervisor(self, obj):
        return (
            obj.going_to_work_confirmation and obj.candidate_submitted_at is not None and
            obj.supervisor_approved_at is None and obj.shift_ended_at_utc <= utc_now()
        )

    def get_candidate_submit_hidden(self, obj):
        return not (
            obj.going_to_work_confirmation and obj.candidate_submitted_at is None and
            obj.supervisor_approved_at is None and obj.shift_started_at_utc <= utc_now()
        )

    def get_evaluated(self, obj):
        return obj.candidate_evaluations.exists()

    def get_evaluation(self, obj):
        if obj.candidate_evaluations.exists():
            return CandidateEvaluationSerializer(
                obj.candidate_evaluations.all().first(),
                fields=['id', 'evaluation_score', 'evaluated_at']
            ).data

    def get_myob_status(self, obj):
        if obj.supervisor_approved_at and obj.candidate_submitted_at:
            sync_objs = MYOBSyncObject.objects.filter(record=obj.id)
            if sync_objs.filter(synced_at__gte=obj.updated_at).exists():
                return _('Synced')
            elif sync_objs.exists():
                return _('Sync is outdated')
            else:
                return _('Not Synced')

        return None

    def get_show_sync_button(self, obj):
        allowed_states = [
            TimeSheet.SYNC_STATUS_CHOICES.not_synced,
            TimeSheet.SYNC_STATUS_CHOICES.sync_failed,
        ]
        return bool(obj.sync_status in allowed_states and obj.supervisor_approved_at and obj.candidate_submitted_at)

    def _get_related_sms(self, obj, template_slug):
        ct = ContentType.objects.get_for_model(TimeSheet)
        timesheet_date = obj.shift_started_at_tz.date()
        sms = sms_models.SMSMessage.objects.filter(
            related_objects__content_type=ct,
            related_objects__object_id=obj.id,
            template__slug=template_slug,
            sent_at__date=timesheet_date
        ).first()

        if not sms:
            sms = sms_models.SMSMessage.objects.filter(
                template__slug=template_slug,
                sent_at__date=timesheet_date,
                company=obj.master_company
            ).first()
            if not sms:
                sms = sms_models.SMSMessage.objects.filter(
                    template__slug=template_slug,
                    related_objects__object_id=obj.id,
                    company=obj.master_company
                    ).first()

        return sms and sms_serializers.SMSMessageSerializer(sms, fields=['id', '__str__']).data

    def get_supervisor_sms(self, obj):
        return self._get_related_sms(obj, 'supervisor-timesheet-sign')

    def get_candidate_sms(self, obj):
        return self._get_related_sms(obj, 'candidate-timesheet-hours')

    def get_candidate_sms_old(self, obj):
        return self._get_related_sms(obj, 'candidate-timesheet-hours-old')

    def get_invoice(self, obj):
        invoice_line = obj.invoice_lines.first()
        invoice = invoice_line and invoice_line.invoice
        return invoice and ApiBaseRelatedField.to_read_only_data(invoice)

    def get_shift(self, obj):
        if obj:
            shift = obj.job_offer.shift
            return {
                'id': shift.id,
                'date': {
                    'id': shift.date.id,
                    '__str__': str(shift.date),
                },
                '__str__': str(shift),
            }

    def validate(self, data):
        """
        Time validation on timesheet save:
        1. shift_started_at >= shift__time - 4h
            Error → Shift starting time can not be earlier than 4 hours before default shift starting time.
        2. shift_started_at <= shift__time + 24h
            Error → Shift starting time can not be later than 24 hours after default shift starting time.
        3. shift_ended_at >= shift_started_at
            Error → Incorrect shift starting or ending time.
        4. break_ended_at >= break_started_at
            Error → Incorrect break starting or ending time.
        5. shift_started_at <= break_started_at
            Error → Break must start after shift starting time.
        6. shift_ended_at >= break_ended_at
            Error → Break must end before shift ending time.
        7. (shift_ended_at - shift_started_at) - (break_ended_at - break_started_at)  <= 24h
            Error → Total working hours must not be longer than 24 hours.
        8. (shift_ended_at - shift_started_at) - (break_ended_at - break_started_at) >= 0
            Error → Total working hours must be longer than 0 hours.
        """
<<<<<<< HEAD
=======
        wage_type = data.get('wage_type')
>>>>>>> 58adc3f2
        shift_started_at = data.get('shift_started_at', None)
        shift_ended_at = data.get('shift_ended_at', None)
        break_started_at = data.get('break_started_at', None)
        break_ended_at = data.get('break_ended_at', None)

        if self.instance.pk:
<<<<<<< HEAD
=======
            # validate sent fields
            if wage_type in [1,3]:
                if not data.get('shift_started_at'):
                    raise exceptions.ValidationError({'shift_started_at': _('You need to fill in the start time of the shift')})
                if not data.get('shift_ended_at'):
                    raise exceptions.ValidationError({'shift_ended_at': _('You need to fill in the end time of the shift')})
            elif wage_type in [2,3]:
                if not TimeSheetRate.objects.filter(timesheet=self.instance).exists():
                    raise exceptions.ValidationError({'non_field_errors': _("You need to add at least one skill activity")})

>>>>>>> 58adc3f2
            if shift_started_at and shift_ended_at:
                shift_date = self.instance.job_offer.shift.shift_date_at_tz
                #1
                if shift_started_at < shift_date - timedelta(hours=4):
                    raise serializers.ValidationError({'shift_started_at':
                        _('Shift starting time can not be earlier than 4 hours before default shift starting time.')})
                #2
                if shift_started_at > shift_date + timedelta(hours=24):
                    raise serializers.ValidationError({'shift_started_at':
                        _('Shift starting time can not be later than 24 hours after default shift starting time.')})
                #3
                if shift_ended_at < shift_started_at:
                    raise serializers.ValidationError({'shift_started_at':
                        _('Incorrect shift starting or ending time.')})
                if break_ended_at and break_started_at:
                #4
                    if break_started_at < break_started_at:
                        raise serializers.ValidationError({'break_started_at':
                            _('Incorrect break starting or ending time.')})
                #5
                    if shift_started_at > break_started_at:
                        raise serializers.ValidationError({'break_started_at':
                            _('Break must start after shift starting time.')})
                #6
                    if shift_ended_at < break_ended_at:
                        raise serializers.ValidationError({'break_ended_at':
                            _('Break must end before shift ending time.')})
                # calculate break duration
                    break_duration = break_ended_at - break_started_at
                else:
                    break_duration = timedelta(0)
                #7
                if (shift_ended_at - shift_started_at) - break_duration > timedelta(hours=24):
                    raise serializers.ValidationError({'shift_started_at':
                        _('Total working hours must not be longer than 24 hours.')})
                #8
                if (shift_ended_at - shift_started_at) - break_duration <= timedelta(0):
                    raise serializers.ValidationError({'shift_started_at':
                        _('Total working hours must be longer than 0 hours.')})
            return data


class CandidateEvaluationSerializer(ApiBaseModelSerializer):

    method_fields = ('jobsite', 'position')

    class Meta:
        model = CandidateEvaluation
        fields = (
            'candidate_contact', 'supervisor', 'evaluated_at', 'reference_timesheet', 'evaluation_score',
            {
                'supervisor': ('id', 'contact', 'job_title'),
                'reference_timesheet': ('id', 'shift_started_at', 'shift_ended_at'),
            }
        )

    def get_jobsite(self, obj):
        if not obj.reference_timesheet:
            return

        return ApiBaseRelatedField.to_read_only_data(obj.reference_timesheet.job_offer.job.jobsite)

    def get_position(self, obj):
        if not obj.reference_timesheet:
            return

        return ApiBaseRelatedField.to_read_only_data(obj.reference_timesheet.job_offer.job.position)


class TimeSheetManualSerializer(ApiBaseModelSerializer):

    method_fields = (
        'shift_total', 'break_total', 'total_worked', 'time_zone',
    )

    no_break = serializers.BooleanField(required=False)
    send_supervisor_message = serializers.BooleanField(required=False)
    send_candidate_message = serializers.BooleanField(required=False)
    candidate_submitted_at = serializers.DateTimeField(write_only=True, required=False)
    supervisor_approved_at = serializers.DateTimeField(write_only=True, required=False)

    class Meta:
        model = TimeSheet
        fields = (
            'id', 'shift_started_at', 'break_started_at', 'break_ended_at',
            'shift_ended_at', 'no_break', 'send_supervisor_message',
            'send_candidate_message', 'candidate_submitted_at',
            'supervisor_approved_at', 'shift_started_at_tz',
            'shift_ended_at_tz', 'break_started_at_tz', 'break_ended_at_tz',
            'shift_started_at_utc', 'shift_ended_at_utc',
            'break_started_at_utc', 'break_ended_at_utc',
        )

    def validate(self, data):
        if data.get('no_break'):
            data['break_started_at'] = None
            data['break_ended_at'] = None

        return data

    def get_shift_total(self, obj):
        return format_timedelta(obj.shift_delta)

    def get_break_total(self, obj):
        return format_timedelta(obj.break_delta)

    def get_total_worked(self, obj):
        return format_timedelta(obj.shift_delta - obj.break_delta)

    def get_time_zone(self, obj):
        return obj.tz.zone


class TimeSheetRateSerializer(ApiBaseModelSerializer):

    class Meta:
        model = TimeSheetRate
        fields = (
            'id', 'timesheet', 'worktype', 'value', 'rate'
        )

    def validate(self, data):
        timesheet = data.get('timesheet')
        worktype = data.get('worktype', None)
        rate = data.get('rate')
        value = data.get('value')

        # validate value
        if value is None or value <= 0:
            raise exceptions.ValidationError({
                'value': _('Value must be graeter then 0')
            })

        # validate rate    TODO choose betweann master company and regular company
        skill_rate_range = timesheet.job_offer.shift.date.job.position.skill_rate_ranges \
                                                    .filter(worktype=worktype) \
                                                    .last()
        if skill_rate_range:
            lower_limit = skill_rate_range.lower_rate_limit
            upper_limit = skill_rate_range.upper_rate_limit
            is_lower = lower_limit and data.get('rate') < lower_limit
            is_upper = upper_limit and data.get('rate') > upper_limit
            if is_lower or is_upper:
                raise exceptions.ValidationError({
                    'rate': _('Rate should be between {} and {}')
                        .format(lower_limit, upper_limit)
                })

        return data<|MERGE_RESOLUTION|>--- conflicted
+++ resolved
@@ -316,18 +316,13 @@
         8. (shift_ended_at - shift_started_at) - (break_ended_at - break_started_at) >= 0
             Error → Total working hours must be longer than 0 hours.
         """
-<<<<<<< HEAD
-=======
         wage_type = data.get('wage_type')
->>>>>>> 58adc3f2
         shift_started_at = data.get('shift_started_at', None)
         shift_ended_at = data.get('shift_ended_at', None)
         break_started_at = data.get('break_started_at', None)
         break_ended_at = data.get('break_ended_at', None)
 
         if self.instance.pk:
-<<<<<<< HEAD
-=======
             # validate sent fields
             if wage_type in [1,3]:
                 if not data.get('shift_started_at'):
@@ -338,7 +333,6 @@
                 if not TimeSheetRate.objects.filter(timesheet=self.instance).exists():
                     raise exceptions.ValidationError({'non_field_errors': _("You need to add at least one skill activity")})
 
->>>>>>> 58adc3f2
             if shift_started_at and shift_ended_at:
                 shift_date = self.instance.job_offer.shift.shift_date_at_tz
                 #1
