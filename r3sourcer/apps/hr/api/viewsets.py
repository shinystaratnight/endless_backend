import datetime
import logging
import operator

from functools import reduce

from django.conf import settings
from django.db import transaction
from django.db.models import Q, Case, When, BooleanField, Value, IntegerField, F, Sum, Max
from django.utils import timezone
from django.utils.formats import date_format
from django.utils.translation import ugettext_lazy as _
from rest_framework import exceptions, mixins, status
from rest_framework.decorators import action
from rest_framework.generics import get_object_or_404
from rest_framework.response import Response
from rest_framework.settings import api_settings
from rest_framework.viewsets import GenericViewSet
from filer.models import File

from r3sourcer.apps.candidate import models as candidate_models
from r3sourcer.apps.core.api.fields import ApiBaseRelatedField
from r3sourcer.apps.core.api.mixins import GoogleAddressMixin
from r3sourcer.apps.core.api.viewsets import BaseApiViewset, BaseViewsetMixin
from r3sourcer.apps.core.utils.text import format_lazy
from r3sourcer.apps.core.models import Role, Address
from r3sourcer.apps.core_adapter import constants
from r3sourcer.apps.hr import models as hr_models, payment
from r3sourcer.apps.hr.api.filters import TimesheetFilter
from r3sourcer.apps.hr.api.serializers import timesheet as timesheet_serializers, job as job_serializers
from r3sourcer.apps.hr.tasks import generate_invoice
from r3sourcer.apps.hr.utils import job as job_utils, utils as hr_utils
from r3sourcer.apps.myob.tasks import sync_timesheet


logger = logging.getLogger(__name__)


class BaseTimeSheetViewsetMixin:

    TIME_FORM = {
        'type': constants.CONTAINER_ROW,
        'fields': ('shift_started_at', 'break_started_at', 'break_ended_at', 'shift_ended_at')
    }

    def submit_hours(self, data, time_sheet, is_candidate=True):
        if is_candidate:
            data.update(candidate_submitted_at=timezone.now())
        else:
            data.update(supervisor_approved_at=timezone.now())
        serializer = timesheet_serializers.TimeSheetSerializer(
            time_sheet, data=data, partial=True
        )
        serializer.is_valid(raise_exception=True)
        serializer.save()
        generate_invoice.delay(time_sheet.id)

        return Response(serializer.data)

    def handle_request(self, request, pk, is_candidate=True, *args, **kwargs):
        time_sheet = get_object_or_404(
            hr_models.TimeSheet.objects.select_for_update(), pk=pk
        )

        if request.method == 'PUT':
            return self.submit_hours(
                kwargs.get('data', request.data), time_sheet, is_candidate
            )

        serializer = timesheet_serializers.TimeSheetSerializer(time_sheet)
        return Response(serializer.data)

    def paginated(self, queryset):  # pragma: no cover
        queryset = self.filter_queryset(queryset)

        page = self.paginate_queryset(queryset)
        if page is not None:
            serializer = timesheet_serializers.TimeSheetSerializer(page, many=True)
            return self.get_paginated_response(serializer.data)

        serializer = timesheet_serializers.TimeSheetSerializer(queryset, many=True)
        return Response(serializer.data)


class TimeSheetViewset(BaseTimeSheetViewsetMixin, BaseApiViewset):

    EVAL_FIELDS = ('was_on_time', 'was_motivated', 'had_ppe_and_tickets', 'met_expectations', 'representation')

    def get_contact(self):
        role_id = self.request.query_params.get('role')

        try:
            role = Role.objects.get(id=role_id)
            contact = role.company_contact_rel.company_contact.contact
        except Exception:
            contact = self.request.user.contact

        return contact

    def get_unapproved_queryset(self, request):
        contact = self.get_contact()
        qs_unapproved = TimesheetFilter.get_filter_for_unapproved(contact)
        queryset = hr_models.TimeSheet.objects.filter(qs_unapproved).distinct()
        return queryset

    def handle_history(self, request):
        if request.user.is_authenticated:
            contact = self.get_contact()
            qs_approved = TimesheetFilter.get_filter_for_approved(contact)
            queryset = hr_models.TimeSheet.objects.filter(qs_approved)
        else:
            queryset = hr_models.TimeSheet.objects.none()

        return self.paginated(queryset)

    @action(methods=['get'], detail=False)
    def unapproved(self, request, *args, **kwargs):  # pragma: no cover
        return self.paginated(self.get_unapproved_queryset(request))

    @transaction.atomic
    @action(methods=['put'], detail=True)
    def approve(self, request, pk, *args, **kwargs):  # pragma: no cover
        return self.handle_request(request, pk, False, data={},
                                   *args, **kwargs)

    @transaction.atomic
    @action(methods=['put'], detail=True)
    def not_agree(self, request, pk, *args, **kwargs):  # pragma: no cover
        data = dict(request.data)
        data.update(candidate_submitted_at=None)
        return self.handle_request(request, pk, False, data=data,
                                   *args, **kwargs)

    @transaction.atomic
    @action(methods=['put'], detail=True)
    def evaluate(self, request, *args, **kwargs):
        timesheet = self.get_object()

        request.data['candidate_contact'] = (
            timesheet.job_offer.candidate_contact.id
        )
        request.data['supervisor'] = timesheet.supervisor.pk
        request.data['reference_timesheet'] = timesheet.pk
        eval_serializer = timesheet_serializers.CandidateEvaluationSerializer(data=request.data)
        eval_serializer.is_valid(raise_exception=True)
        eval_serializer.save()

        return Response({
            'status': 'success',
            'message': _('Candidate evaluated')
        })

    @action(methods=['get'], detail=False)
    def history(self, request, *args, **kwargs):  # pragma: no cover
        return self.handle_history(request)

    @action(methods=['get'], detail=False)
    def approved(self, request, *args, **kwargs):  # pragma: no cover
        return self.handle_history(request)

    @action(methods=['post'], detail=True)
    def confirm(self, request, pk, *args, **kwargs):
        obj = self.get_object()

        obj.going_to_work_confirmation = True
        obj.save(update_fields=['going_to_work_confirmation'])

        return Response({
            'status': 'success'
        })

    @action(methods=['post'], detail=True)
    def resend_sms(self, request, pk, *args, **kwargs):
        obj = self.get_object()

        from r3sourcer.apps.hr.tasks import process_time_sheet_log_and_send_notifications, SHIFT_ENDING
        process_time_sheet_log_and_send_notifications.apply_async(args=[obj.id, SHIFT_ENDING])

        return Response({
            'status': 'success'
        })

    @action(methods=['post'], detail=True)
    def resend_supervisor_sms(self, request, pk, *args, **kwargs):
        obj = self.get_object()

        hr_utils.send_supervisor_timesheet_approve(obj)

        return Response({
            'status': 'success'
        })

    @action(methods=['get', 'put'], detail=True)
    def candidate_fill(self, request, pk, *args, **kwargs):
        obj = self.get_object()

        if request.method == 'PUT':
            data = self.prepare_related_data(request.data)
            data['candidate_submitted_at'] = timezone.now()
            serializer = timesheet_serializers.TimeSheetManualSerializer(obj, data=data, partial=True)
            serializer.is_valid(raise_exception=True)
            time_sheet = serializer.save()
            time_sheet.candidate_submitted_at = timezone.now()

            if serializer.validated_data.get('send_supervisor_message'):
                hr_utils.send_supervisor_timesheet_approve(obj)
        else:
            serializer = timesheet_serializers.TimeSheetManualSerializer(obj)

        return Response(serializer.data)

    @action(methods=['get', 'put'], detail=True)
    def supervisor_approve(self, request, pk, *args, **kwargs):
        obj = self.get_object()

        if request.method == 'PUT':
            data = self.prepare_related_data(request.data)
            data['supervisor_approved_at'] = timezone.now()
            serializer = timesheet_serializers.TimeSheetManualSerializer(obj, data=data, partial=True)
            serializer.is_valid(raise_exception=True)
            serializer.save()

            if serializer.validated_data.get('send_supervisor_message'):
                hr_utils.send_supervisor_timesheet_approve(obj)

            if serializer.validated_data.get('send_candidate_message'):
                from r3sourcer.apps.hr.tasks import process_time_sheet_log_and_send_notifications, SUPERVISOR_DECLINED
                process_time_sheet_log_and_send_notifications.apply_async(args=[obj.id, SUPERVISOR_DECLINED])
        else:
            if not obj.break_started_at or not obj.break_ended_at:
                obj.no_break = True
            serializer = timesheet_serializers.TimeSheetManualSerializer(obj)

        return Response(serializer.data)

    @action(methods=['post'], detail=True)
    def sync(self, request, pk, *args, **kwargs):
        obj = self.get_object()

        sync_timesheet.delay(obj.id)

        return Response({'status': 'success'})

    @transaction.atomic
    @action(methods=['post'], detail=True)
    def approve_by_pin(self, request, pk, *args, **kwargs):
        """
        Approval action to timesheet.
        Would be used for approving through pin code.
        """

        time_sheet = get_object_or_404(hr_models.TimeSheet.objects.select_for_update(), pk=pk)

        serializer = timesheet_serializers.PinCodeSerializer(instance=time_sheet, data=request.data)
        serializer.is_valid(raise_exception=True)

        # check if already approved
        if time_sheet.supervisor_approved_at:
            return Response({
                "description": _("TimeSheet already confirmed")
            }, status=status.HTTP_400_BAD_REQUEST)

        # approve timesheet
        time_sheet.supervisor_approved_at = timezone.now()
        time_sheet.supervisor_approved_scheme = serializer.APPROVAL_SCHEME
        time_sheet.save()

        logger.debug("TimeSheet {ts_id} approved through pin.".format(ts_id=time_sheet.id))

        return Response(status=status.HTTP_200_OK)

    @transaction.atomic
    @action(methods=['post'], detail=True)
    def approve_by_signature(self, request, pk, *args, **kwargs):
        """
        Approval action to timesheet.
        Would be used for approving through signature.
        """

        time_sheet = get_object_or_404(hr_models.TimeSheet.objects.select_for_update(), pk=pk)

        # check if already approved
        if time_sheet.supervisor_approved_at:
            return Response({
                "description": _("TimeSheet already confirmed")
            }, status=status.HTTP_400_BAD_REQUEST)

        serializer = timesheet_serializers.TimeSheetSignatureSerializer(instance=time_sheet, data=request.data)
        serializer.is_valid(raise_exception=True)

        logger.debug("TimeSheet {ts_id} approved through signature.".format(
            ts_id=time_sheet.id
        ))

        # approve timesheet
        serializer.save(
            supervisor_approved_at=timezone.now(),
            supervisor_approved_scheme=serializer.APPROVAL_SCHEME
        )

        return Response(status=status.HTTP_200_OK)


class InvoiceViewset(BaseApiViewset):

    http_method_names = ['get', 'options']

    @action(methods=['get'], detail=True)
    def pdf(self, request, *args, **kwargs):
        invoice = self.get_object()

        try:
            pdf_file_obj = File.objects.get(
                name='invoice_{}_{}.pdf'.format(
                    invoice.number,
                    date_format(invoice.date, 'Y_m_d')
                )
            )

        except Exception:
            pdf_file_obj = payment.InvoiceService.generate_pdf(invoice)

        pdf_url = pdf_file_obj.url

        return Response({
            'status': 'success',
            'pdf': pdf_url,
        })


class JobOfferViewset(BaseApiViewset):

    @action(methods=['get'], detail=False)
    def candidate(self, request, *args, **kwargs):  # pragma: no cover
        return self.list(request, *args, **kwargs)

    @action(methods=['post'], detail=True)
    def accept(self, request, *args, **kwargs):  # pragma: no cover
        obj = self.get_object()
        obj.accept()

        return Response({'status': 'success'})

    @action(methods=['post'], detail=True)
    def cancel(self, request, *args, **kwargs):  # pragma: no cover
        obj = self.get_object()
        obj.cancel()

        return Response({'status': 'success'})

    @action(methods=['post'], detail=True)
    def resend(self, request, *args, **kwargs):  # pragma: no cover
        obj = self.get_object()
        serializer_class = self.get_serializer_class()

        if serializer_class.is_available_for_resend(obj):
            if obj.reply_received_by_sms is None:
                if obj.offer_sent_by_sms is not None:
                    obj.offer_sent_by_sms.no_check_reply()

                if obj.is_cancelled():
                    obj.status = hr_models.JobOffer.STATUS_CHOICES.undefined

            obj.save(initial=True)

        return Response({'status': 'success'})

    @action(methods=['post'], detail=True)
    def send(self, request, *args, **kwargs):  # pragma: no cover
        obj = self.get_object()
        serializer_class = self.get_serializer_class()

        if serializer_class.is_available_for_send(obj):
            obj.status = hr_models.JobOffer.STATUS_CHOICES.undefined
            obj.save(initial=True)

        return Response({'status': 'success'})

    def perform_destroy(self, instance):
        instance.time_sheets.all().delete()
        instance.delete()


class JobViewset(BaseApiViewset):

    @action(methods=['get', 'post'], detail=True)
    def fillin(self, request, *args, **kwargs):
        job = self.get_object()

        requested_shift_ids = request.query_params.getlist('shifts')

        now = timezone.now()
        today = now.date()

        shifts_q = Q(id__in=requested_shift_ids) if requested_shift_ids else Q()

        init_shifts = list(hr_models.Shift.objects.filter(
            shifts_q,
            Q(date__shift_date=today, time__gte=now.timetz()) | Q(date__shift_date__gt=today),
            date__job=job,
            date__cancelled=False,
        ).annotate(
            accepted_jo_count=Sum(Case(
                When(job_offers__status=hr_models.JobOffer.STATUS_CHOICES.accepted, then=Value(1)),
                default=Value(0),
                output_field=IntegerField(),
            ))
        ).filter(accepted_jo_count__lt=F('workers')).select_related('date').order_by('date__shift_date', 'time'))

        if request.method == 'POST':
            return self.fillin_post(request, init_shifts)

        if not init_shifts:
            candidate_contacts = candidate_models.CandidateContact.objects.none()
        else:
            candidate_contacts = job_utils.get_available_candidate_list(job)

            transportation = request.GET.get('transportation_to_work', None)
            if transportation:
                transportation = int(transportation)
                candidate_contacts = candidate_contacts.filter(transportation_to_work=transportation)

        search_term = request.GET.get('q', '')
        if search_term:
            candidate_contacts = self.search_candidate_contacts(candidate_contacts, search_term)

        # do:
        # filter overpriced candidates
        overpriced = request.GET.get('overpriced', 'False') == 'True'
        overpriced_candidates = []
        if job.hourly_rate_default:
            overpriced_qry = Q(
                candidate_skills__skill=job.position,
                candidate_skills__score__gt=0
            )
            hourly_rate = job.hourly_rate_default.hourly_rate
            overpriced_candidates = candidate_contacts.filter(
                overpriced_qry,
                candidate_skills__candidate_skill_rates__hourly_rate__gt=hourly_rate,
            ).values_list('id', flat=True)

            if overpriced:
                candidate_contacts = candidate_contacts.filter(
                    overpriced_qry,
                    candidate_skills__candidate_skill_rates__hourly_rate__lte=hourly_rate,
                )
        # end

        # do:
        # filter partially available
        partially_available = request.GET.get('available', 'True') == 'True'
        partially_available_candidates = {}
        if init_shifts:
            partially_available_candidates = job_utils.get_partially_available_candidate_ids(
                candidate_contacts, init_shifts
            )

            unavailable_all = [
                partial for partial, shifts in partially_available_candidates.items()
                if len(shifts) == len(init_shifts)
            ]

            candidate_contacts = candidate_contacts.exclude(
                id__in=unavailable_all
            )

            for key in unavailable_all:
                partially_available_candidates.pop(key)

            if not partially_available:
                candidate_contacts = candidate_contacts.exclude(
                    id__in=partially_available_candidates.keys()
                )
            else:
                cache_dates = {}

                def map_dates(vs):
                    if vs.id not in cache_dates:
                        vs_datetime = timezone.make_aware(datetime.datetime.combine(vs.date.shift_date, vs.time))
                        cache_dates[vs.id] = vs_datetime
                    return cache_dates[vs.id]

                for r_id, shifts in partially_available_candidates.items():
                    partially_available_candidates[r_id] = map(
                        map_dates, [shift for shift in init_shifts if shift.id not in shifts]
                    )
        # end

        when_list = self._get_undefined_jo_lookups(init_shifts)

        candidate_contacts = candidate_contacts.annotate(
            jos=Sum(Case(
                *when_list,
                default=Value(0),
                output_field=IntegerField()
            ))
        )

        company_contact = request.user.contact.company_contact.first()
        if company_contact:
            favourite_list = list(candidate_contacts.filter(
                Q(favouritelists__job=job) |
                Q(favouritelists__jobsite=job.jobsite) |
                Q(favouritelists__company=job.customer_company) |
                Q(favouritelists__job__isnull=True,
                  favouritelists__jobsite__isnull=True,
                  favouritelists__company__isnull=True),
                favouritelists__company_contact=company_contact
            ).values_list('id', flat=True).distinct())
        else:
            favourite_list = []

        booked_before_list = list(candidate_contacts.filter(
            job_offers__in=job.get_job_offers().values('id'),
            job_offers__time_sheets__isnull=False
        ).values_list('id', flat=True))

        carrier_list = list(candidate_contacts.filter(
            carrier_lists__confirmed_available=True, carrier_lists__target_date__gte=today
        ).values_list('id', flat=True))

        top_contacts = set(favourite_list + booked_before_list + carrier_list)
        if len(top_contacts) > 0:
            preserved = Case(*[When(pk=pk, then=pos) for pos, pk in enumerate(top_contacts)])
            candidate_contacts = candidate_contacts.order_by(preserved)

        job_tags = job.tags.values_list('tag_id', flat=True)

        candidate_contacts = candidate_contacts.annotate(
            distance_to_jobsite=Case(
                When(contact__distance_caches__jobsite=job.jobsite,
                     then='contact__distance_caches__distance'),
                default=-1
            ),
            time_to_jobsite=Case(
                When(contact__distance_caches__jobsite=job.jobsite,
                     contact__distance_caches__time__isnull=False,
                     then='contact__distance_caches__time'),
                default=-1
            ),
            skills_score=Max(Case(
                When(candidate_skills__score__gt=0,
                     candidate_skills__skill__active=True,
                     then='candidate_skills__score'),
                default=0
            )),
            last_timesheet_date=Max('job_offers__time_sheets__shift_started_at'),
            tags_count=Sum(Case(
                When(tag_rels__tag_id__in=job_tags, job_offers__isnull=True, then=1),
                default=0,
                output_field=IntegerField(),
            ))
        ).prefetch_related('tag_rels__tag')

        tags_filter = request.query_params.get('show_without_tags', None) in ('True', None)
        if not tags_filter:
            candidate_contacts = candidate_contacts.filter(tags_count=len(job_tags))

        restrict_radius = int(request.GET.get('distance_to_jobsite', -1))
        if restrict_radius > -1:
            candidate_contacts = candidate_contacts.filter(distance_to_jobsite__lte=restrict_radius * 1000)

        candidate_contacts = self.sort_candidates(request, candidate_contacts)

        context = {
            'partially_available_candidates': partially_available_candidates,
            'overpriced': overpriced_candidates,
            'job': job,
            'favourite_list': favourite_list,
            'booked_before_list': booked_before_list,
            'carrier_list': carrier_list,
        }

        jobsite_address = job.jobsite.get_address()

        job_ctx = {
            'id': job.id,
            '__str__': str(job),
        }
        if jobsite_address:
            job_ctx.update({
                'address': str(jobsite_address),
                'longitude': jobsite_address.longitude,
                'latitude': jobsite_address.latitude,
            })

        serializer = job_serializers.JobFillinSerialzier(
            candidate_contacts[:51], context=context, many=True
        )
        return Response({
            'shifts': [
                dict(
                    date=shift.date.shift_date,
                    **ApiBaseRelatedField.to_read_only_data(shift)
                ) for shift in init_shifts
            ],
            'job': job_ctx,
            'list': serializer.data,
        })

    def fillin_post(self, request, shifts):
        candidate_ids = request.data.get('candidates', []) if isinstance(request.data, dict) else request.data
        fill_shifts = request.data.get('shifts', None) if isinstance(request.data, dict) else None

        if not candidate_ids:
            raise exceptions.ParseError(_('No Candidates has been chosen'))

        for candidate_id in candidate_ids:
            for shift in shifts:
                if fill_shifts and str(shift.id) not in fill_shifts:
                    continue

                unavailable = job_utils.get_partially_available_candidate_ids_for_vs(
                    candidate_models.CandidateContact.objects.filter(id=candidate_id),
                    shift.date.shift_date, shift.time
                )
                if len(unavailable) == 0:
                    hr_models.JobOffer.objects.create(
                        shift=shift,
                        candidate_contact_id=candidate_id,
                    )

        return Response({
            'status': 'ok',
        })

    def _get_undefined_jo_lookups(self, init_shifts):
        when_list = []

        for init_shift in init_shifts:
            shift_start_time = timezone.make_aware(
                datetime.datetime.combine(init_shift.date.shift_date, init_shift.time)
            )

            from_date = shift_start_time - datetime.timedelta(hours=settings.VACANCY_FILLING_TIME_DELTA)
            to_date = shift_start_time + datetime.timedelta(hours=settings.VACANCY_FILLING_TIME_DELTA)

            from_lookup = Q(
                job_offers__shift__date__shift_date=from_date.date(),
                job_offers__shift__time__gte=from_date.timetz()
            ) | Q(job_offers__shift__date__shift_date__gt=from_date.date())

            to_lookup = Q(
                job_offers__shift__date__shift_date=to_date.date(),
                job_offers__shift__time__gte=to_date.timetz()
            ) | Q(job_offers__shift__date__shift_date__gt=to_date.date())

            when_list.append(
                When(
                    from_lookup & to_lookup &
                    Q(job_offers__status=hr_models.JobOffer.STATUS_CHOICES.undefined),
                    then=1
                )
            )

        return when_list

    def search_candidate_contacts(self, candidate_contacts, search_term=''):
        """
        Make search by candidate contact first name, last name and title
        :param candidate_contacts:
        :param search_term: search parameter
        :return:
        """
        search_fields = ['contact__first_name', 'contact__last_name', 'contact__title']
        orm_lookups = ["%s__icontains" % search_field for search_field in search_fields]

        for bit in search_term.split():
            or_queries = [Q(**{orm_lookup: bit}) for orm_lookup in orm_lookups]
            candidate_contacts = candidate_contacts.filter(reduce(operator.or_, or_queries))
        return candidate_contacts

    def sort_candidates(self, request, candidate_contacts):
        params = request.query_params.get(api_settings.ORDERING_PARAM)
        fields = ['-tags_count']

        if params:
            fields = fields.extend([param.strip() for param in params.split(',')] if params else [])

        return candidate_contacts.order_by(*fields)

    @action(methods=['get', 'put'], detail=True)
    def extend(self, request, *args, **kwargs):
        job = self.get_object()

        if request.method == 'PUT':
            is_autofill = request.data.get('autofill', False)
            try:
                latest_shift_date = job.shift_dates.filter(cancelled=False, shifts__isnull=False).latest('shift_date')
            except hr_models.ShiftDate.DoesNotExist:
                raise exceptions.NotFound(_('Latest Shift Date not found'))

            new_shift_dates = request.data.get('job_shift', [])
            new_shift_dates_objs = []

            for new_shift_date in new_shift_dates:
                new_shift_date = datetime.datetime.strptime(new_shift_date, '%Y-%m-%d').date()
                new_shift_date_obj, created = hr_models.ShiftDate.objects.get_or_create(
                    job=job, shift_date=new_shift_date, defaults={
                        'workers': latest_shift_date.workers,
                        'hourly_rate': latest_shift_date.hourly_rate,
                    },
                )
                new_shift_dates_objs.append(new_shift_date_obj)

            if is_autofill:
                shift_objs = hr_models.JobOffer.objects.filter(shift__date=latest_shift_date)
            else:
                shift_objs = hr_models.Shift.objects.filter(date=latest_shift_date)

            for new_shift_date_obj in new_shift_dates_objs:
                self._extend_shift_date(job, new_shift_date_obj, shift_objs, is_autofill)

            serializer = job_serializers.JobExtendSerialzier(job)
        else:
            serializer = job_serializers.JobExtendSerialzier(job)

        return Response(serializer.data)

    def _extend_shift_date(self, job, new_shift_date, shifts, is_autofill):
        for shift in shifts:
            shift_obj = shift.shift if is_autofill else shift
            new_shift_obj, created = hr_models.Shift.objects.get_or_create(
                date=new_shift_date, time=shift_obj.time, defaults={
                    'workers': shift_obj.workers,
                    'hourly_rate': shift_obj.hourly_rate,
                },
            )

            if is_autofill:
                hr_models.JobOffer.objects.create(
                    shift=new_shift_obj,
                    candidate_contact=shift.candidate_contact,
                )


class TimeSheetCandidateViewset(
    BaseTimeSheetViewsetMixin,
    BaseViewsetMixin,
    mixins.ListModelMixin,
    GenericViewSet
):
    def get_candidate_queryset(self, request):
        contact = request.user.contact

        qs_approved = TimesheetFilter.get_filter_for_approved(request.user.contact)
        qs_unapproved = TimesheetFilter.get_filter_for_unapproved(request.user.contact)

        queryset = hr_models.TimeSheet.objects.filter(
            job_offer__candidate_contact_id=contact.candidate_contacts.id
        ).annotate(
            approved=Case(When(qs_approved, then=True),
                          When(qs_unapproved, then=False),
                          output_field=BooleanField(), default=False)
        ).order_by('approved', 'shift_started_at')

        return queryset

    def list(self, request, *args, **kwargs):
        return self.paginated(self.get_candidate_queryset(request))

    @transaction.atomic
    @action(methods=['get', 'put'], detail=True)
    def submit(self, request, pk, *args, **kwargs):  # pragma: no cover
        return self.handle_request(request, pk, *args, **kwargs)


class JobOffersCandidateViewset(
    BaseViewsetMixin,
    mixins.ListModelMixin,
    GenericViewSet
):
    def get_queryset(self):
        contact = self.request.user.contact
        return super().get_queryset().filter(
            candidate_contact__contact=contact
        )


class ShiftViewset(BaseApiViewset):

    def perform_destroy(self, instance):
        shift_date = instance.date
        instance.delete()

        if not shift_date.shifts.exists():
            shift_date.delete()


class JobsiteViewset(GoogleAddressMixin, BaseApiViewset):

<<<<<<< HEAD
    @action(methods=['get'], detail=False)
=======
    @list_route(
        methods=['GET'],
        serializer=job_serializers.JobsiteMapAddressSerializer
    )
>>>>>>> 0ffe6a27
    def jobsite_map(self, request, *args, **kwargs):
        serializer = job_serializers.JobsiteMapFilterSerializer(data=self.request.query_params)
        serializer.is_valid()
        if not serializer.validated_data:
            return Response([])

        filter_all = serializer.validated_data.get('show_all')
        filter_qry = Q(jobsites__isnull=False) | Q(company_addresses__isnull=False) if filter_all else Q()

        filter_by = serializer.validated_data.get('filter_by')
        if filter_by:
            if filter_by == 'clients':
                filter_qry = Q(company_addresses__isnull=False)
            elif filter_by == 'jobsites':
                filter_qry = Q(jobsites__isnull=False)
            elif filter_by == 'only_hqs':
                filter_qry = Q(company_addresses__isnull=False, company_addresses__hq=True)

        filter_client = serializer.validated_data.get('client')
        if filter_client:
            filter_qry = Q(company_addresses__company_id=filter_client)

        filter_jobsite = serializer.validated_data.get('jobsite')
        if filter_jobsite:
            filter_qry = Q(jobsites__id=filter_jobsite)

        filter_manager = serializer.validated_data.get('portfolio_manager')
        if filter_manager:
            filter_qry |= (
                Q(company_addresses__primary_contact_id=filter_manager) |
                Q(jobsites__primary_contact_id=filter_manager)
            )

        jobsite_data = Address.objects.filter(filter_qry).annotate(
            name=F('jobsites__short_name'),
            first_name=F('jobsites__primary_contact__contact__first_name'),
            last_name=F('jobsites__primary_contact__contact__last_name'),
            title=F('jobsites__primary_contact__contact__title'),
            job_title=F('jobsites__primary_contact__job_title'),
            phone_mobile=F('jobsites__primary_contact__contact__phone_mobile'),
            jobsite_id=F('jobsites__id'),
            client_first_name=F('company_addresses__primary_contact__contact__first_name'),
            client_last_name=F('company_addresses__primary_contact__contact__last_name'),
            client_title=F('company_addresses__primary_contact__contact__title'),
            client_job_title=F('company_addresses__primary_contact__job_title'),
            client_name=F('company_addresses__company__name'),
            client_phone_mobile=F('company_addresses__primary_contact__contact__phone_mobile'),
            client_hq=F('company_addresses__hq'),
        ).prefetch_related()

        serializer = job_serializers.JobsiteMapAddressSerializer(jobsite_data, many=True)

        return Response(serializer.data)<|MERGE_RESOLUTION|>--- conflicted
+++ resolved
@@ -789,14 +789,10 @@
 
 class JobsiteViewset(GoogleAddressMixin, BaseApiViewset):
 
-<<<<<<< HEAD
-    @action(methods=['get'], detail=False)
-=======
     @list_route(
         methods=['GET'],
         serializer=job_serializers.JobsiteMapAddressSerializer
     )
->>>>>>> 0ffe6a27
     def jobsite_map(self, request, *args, **kwargs):
         serializer = job_serializers.JobsiteMapFilterSerializer(data=self.request.query_params)
         serializer.is_valid()
