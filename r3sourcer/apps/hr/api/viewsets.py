import decimal
import datetime
import logging
import operator

from functools import reduce

from django.conf import settings
from django.core.exceptions import ValidationError, ObjectDoesNotExist
from django.db import transaction
from django.db.models import Q, Case, When, BooleanField, Value, IntegerField, F, Sum, Max, Min
from django.utils import dateparse
from django.utils.formats import date_format
from django.utils.translation import ugettext_lazy as _
from rest_framework import exceptions, mixins, status, filters
from rest_framework.decorators import action
from rest_framework.generics import get_object_or_404
from rest_framework.response import Response
from rest_framework.settings import api_settings
from rest_framework.viewsets import GenericViewSet
from filer.models import File

from r3sourcer.apps.candidate import models as candidate_models
from r3sourcer.apps.core.api.fields import ApiBaseRelatedField
from r3sourcer.apps.core.api.filters import ApiOrderingFilter
from r3sourcer.apps.core.api.mixins import GoogleAddressMixin
from r3sourcer.apps.core.api.permissions import SiteMasterCompanyFilterBackend
from r3sourcer.apps.core.api.viewsets import BaseApiViewset, BaseViewsetMixin
from r3sourcer.apps.core.utils.companies import get_site_master_company
from r3sourcer.apps.core.models import Role, Address
from r3sourcer.apps.core_adapter import constants
from r3sourcer.apps.hr import models as hr_models
from r3sourcer.apps.hr.api.filters import TimesheetFilter, ShiftFilter
from r3sourcer.apps.hr.api.serializers import timesheet as timesheet_serializers, job as job_serializers
from r3sourcer.apps.hr.payment.invoices import InvoiceService
from r3sourcer.apps.hr.tasks import generate_invoice
from r3sourcer.apps.hr.utils import job as job_utils, utils as hr_utils
from r3sourcer.apps.myob.tasks import sync_time_sheet
from r3sourcer.helpers.datetimes import utc_now

logger = logging.getLogger(__name__)


class BaseTimeSheetViewsetMixin:

    TIME_FORM = {
        'type': constants.CONTAINER_ROW,
        'fields': ('shift_started_at', 'break_started_at', 'break_ended_at', 'shift_ended_at')
    }

    def submit_hours(self, data, time_sheet, is_candidate=True, not_agree=False):
        if is_candidate:
            data.update(candidate_submitted_at=utc_now())

        elif not_agree:
            data.update(supervisor_approved_at=None)

        else:
            data.update(supervisor_approved_at=utc_now())

        serializer = timesheet_serializers.TimeSheetSerializer(time_sheet, data=data, partial=True)
        serializer.is_valid(raise_exception=True)
        serializer.save()

        if not hr_models.TimeSheet.objects.filter(
                shift_ended_at__date=utc_now().date(),
                going_to_work_confirmation=True,
                supervisor=time_sheet.supervisor
        ).exists():
            hr_utils.send_supervisor_timesheet_approve(time_sheet, True, not_agree)
            if not_agree:
                hr_utils.schedule_auto_approve_timesheet(time_sheet)

        return Response(serializer.data)

    def handle_request(self, request, pk, is_candidate=True, not_agree=False, *args, **kwargs):
        time_sheet = get_object_or_404(hr_models.TimeSheet.objects, pk=pk)

        if request.method == 'PUT':
            return self.submit_hours(
                kwargs.get('data', request.data), time_sheet, is_candidate, not_agree
            )

        serializer = timesheet_serializers.TimeSheetSerializer(time_sheet)
        return Response(serializer.data)

    def paginated(self, queryset):  # pragma: no cover
        queryset = self.filter_queryset(queryset)

        fields = self.get_list_fields(self.request)

        page = self.paginate_queryset(queryset)
        if page is not None:
            serializer = timesheet_serializers.TimeSheetSerializer(page, many=True, fields=fields)
            return self.get_paginated_response(serializer.data)

        serializer = timesheet_serializers.TimeSheetSerializer(queryset, many=True, fields=fields)
        return Response(serializer.data)


class TimeSheetViewset(BaseTimeSheetViewsetMixin, BaseApiViewset):

    def get_queryset(self):
        query = Q(job_offer__candidate_contact__candidate_rels__master_company=self.request.user.contact.get_closest_company(),
                  job_offer__candidate_contact__candidate_rels__owner=True)
        qs = super().get_queryset().filter(query)
        ordering = self.request.query_params.get('ordering', '-shift_started_at')
        if ordering:
            ordering_fields = [param.strip() for param in ordering.split(',')]
            qs = qs.order_by(*ordering_fields)
        return qs

    def get_contact(self):
        role_id = self.request.query_params.get('role')

        try:
            role = Role.objects.get(id=role_id)
            company_contact_rel = role.company_contact_rel
            contact = company_contact_rel.company_contact.contact, company_contact_rel
        except ObjectDoesNotExist:
            contact = self.request.user.contact, None

        return contact

    def get_unapproved_queryset(self, request):
        contact, company_contact_rel = self.get_contact()
        qs_unapproved = TimesheetFilter.get_filter_for_unapproved(contact)
        queryset = hr_models.TimeSheet.objects.filter(qs_unapproved)

        if company_contact_rel:
            queryset = queryset.filter(job_offer__shift__date__job__customer_company=company_contact_rel.company)

        return queryset.distinct().order_by('-shift_started_at')

    def handle_history(self, request):
        if request.user.is_authenticated:
            contact, company_contact_rel = self.get_contact()
            queryset = hr_models.TimeSheet.objects.filter(
                supervisor__contact=contact,
                status__in=[
                    hr_models.TimeSheet.STATUS_CHOICES.submit_pending,
                    hr_models.TimeSheet.STATUS_CHOICES.approval_pending,
                    hr_models.TimeSheet.STATUS_CHOICES.modified,
                    hr_models.TimeSheet.STATUS_CHOICES.approved
                ]
            )

            if company_contact_rel:
                queryset = queryset.filter(job_offer__shift__date__job__customer_company=company_contact_rel.company)
        else:
            queryset = hr_models.TimeSheet.objects.none()

        return self.paginated(queryset.distinct().order_by('-shift_started_at'))

    @action(methods=['get'], detail=False)
    def unapproved(self, request, *args, **kwargs):  # pragma: no cover
        return self.paginated(self.get_unapproved_queryset(request))

    @transaction.atomic
    @action(methods=['put'], detail=True)
    def approve(self, request, pk, *args, **kwargs):  # pragma: no cover
        return self.handle_request(request, pk, False, *args, **kwargs)

    @transaction.atomic
    @action(methods=['put'], detail=True)
    def not_agree(self, request, pk, *args, **kwargs):  # pragma: no cover
        data = dict(request.data)
        data.update(supervisor_modified=True,
                    supervisor_modified_at=utc_now(),
                    status=hr_models.TimeSheet.STATUS_CHOICES.modified)
        return self.handle_request(request, pk, False, data=data, not_agree=True, *args, **kwargs)

    @transaction.atomic
    @action(methods=['put'], detail=True)
    def evaluate(self, request, pk, *args, **kwargs):
        time_sheet = get_object_or_404(hr_models.TimeSheet.objects.select_for_update(), pk=pk)

        request.data['candidate_contact'] = (
            time_sheet.job_offer.candidate_contact.id
        )
        request.data['supervisor'] = time_sheet.supervisor.pk
        request.data['reference_timesheet'] = time_sheet.pk
        eval_serializer = timesheet_serializers.CandidateEvaluationSerializer(data=request.data)
        eval_serializer.is_valid(raise_exception=True)
        eval_serializer.save()

        return Response({
            'status': 'success',
            'message': _('Candidate evaluated')
        })

    @action(methods=['get'], detail=False)
    def history(self, request, *args, **kwargs):  # pragma: no cover
        return self.handle_history(request)

    @action(methods=['get'], detail=False)
    def approved(self, request, *args, **kwargs):  # pragma: no cover
        if request.user.is_authenticated:
            contact, company_contact_rel = self.get_contact()
            qs_approved = TimesheetFilter.get_filter_for_approved(contact)
            queryset = hr_models.TimeSheet.objects.filter(qs_approved)

            if company_contact_rel:
                queryset = queryset.filter(job_offer__shift__date__job__customer_company=company_contact_rel.company)
        else:
            queryset = hr_models.TimeSheet.objects.none()

        return self.paginated(queryset.distinct().order_by('-shift_started_at'))

    @transaction.atomic
    @action(methods=['post'], detail=True)
    def confirm(self, request, pk, *args, **kwargs):
        time_sheet = get_object_or_404(hr_models.TimeSheet.objects.select_for_update(), pk=pk)

        time_sheet.going_to_work_confirmation = True
        time_sheet.update_status(False)
        time_sheet.save(update_fields=['going_to_work_confirmation', 'status'])

        return Response({
            'status': 'success'
        })

    @transaction.atomic
    @action(methods=['post'], detail=True)
    def decline(self, request, pk, *args, **kwargs):
        time_sheet = get_object_or_404(hr_models.TimeSheet.objects.select_for_update(), pk=pk)

        time_sheet.going_to_work_confirmation = False
        time_sheet.update_status(False)
        time_sheet.save(update_fields=['going_to_work_confirmation', 'status'])

        return Response({
            'status': 'success'
        })

    @transaction.atomic
    @action(methods=['post'], detail=True)
    def resend_sms(self, request, pk, *args, **kwargs):
        time_sheet = get_object_or_404(hr_models.TimeSheet.objects.select_for_update(), pk=pk)

        from r3sourcer.apps.hr.tasks import process_time_sheet_log_and_send_notifications, SHIFT_ENDING
        process_time_sheet_log_and_send_notifications.apply_async(args=[time_sheet.id, SHIFT_ENDING])

        return Response({
            'status': 'success'
        })

    @action(methods=['post'], detail=True)
    def resend_supervisor_sms(self, request, pk, *args, **kwargs):
        obj = self.get_object()

        hr_utils.send_supervisor_timesheet_approve(obj, True)

        return Response({
            'status': 'success'
        })

    @action(methods=['get', 'put'], detail=True)
    def candidate_fill(self, request, pk, *args, **kwargs):
        time_sheet = get_object_or_404(hr_models.TimeSheet.objects, pk=pk)
        if request.method == 'PUT':
            data = self.prepare_related_data(request.data)
            data['candidate_submitted_at'] = utc_now()
            serializer = timesheet_serializers.TimeSheetManualSerializer(time_sheet,
                                                                         data=data,
                                                                         partial=True)
            serializer.is_valid(raise_exception=True)

            if serializer.validated_data.get('send_supervisor_message'):
                hr_utils.send_supervisor_timesheet_approve(time_sheet, True)

            time_sheet.candidate_submitted_at = utc_now()
            serializer.save()
        else:
            serializer = timesheet_serializers.TimeSheetManualSerializer(time_sheet)

        return Response(serializer.data)

    @action(methods=['get', 'put'], detail=True)
    def supervisor_approve(self, request, pk, *args, **kwargs):
        time_sheet = get_object_or_404(hr_models.TimeSheet.objects, pk=pk)
        if request.method == 'PUT':
            data = self.prepare_related_data(request.data)
            data['supervisor_approved_at'] = utc_now()
            serializer = timesheet_serializers.TimeSheetManualSerializer(time_sheet,
                                                                         data=data,
                                                                         partial=True)
            serializer.is_valid(raise_exception=True)

            if serializer.validated_data.get('send_supervisor_message'):
                hr_utils.send_supervisor_timesheet_approve(time_sheet, True)

            if serializer.validated_data.get('send_candidate_message'):
                from r3sourcer.apps.hr.tasks import process_time_sheet_log_and_send_notifications, SUPERVISOR_DECLINED
                process_time_sheet_log_and_send_notifications.apply_async(args=[time_sheet.id, SUPERVISOR_DECLINED])

            serializer.save()
        else:
            if not any([time_sheet.break_started_at, time_sheet.break_ended_at]):
                time_sheet.no_break = True
            serializer = timesheet_serializers.TimeSheetManualSerializer(time_sheet)

        return Response(serializer.data)

    @action(methods=['post'], detail=True)
    def sync(self, request, pk, *args, **kwargs):
        time_sheet = get_object_or_404(hr_models.TimeSheet.objects, pk=pk)
        sync_time_sheet.apply_async(args=[time_sheet.id])

        return Response({'status': 'success'})

    @action(methods=['post'], detail=True)
    def resync(self, request, pk, *args, **kwargs):
        time_sheet = get_object_or_404(hr_models.TimeSheet.objects, pk=pk)
        sync_time_sheet.apply_async(args=[time_sheet.id], kwargs={'resync': True})

        return Response({'status': 'success'})

    @transaction.atomic
    @action(methods=['post'], detail=True)
    def approve_by_pin(self, request, pk, *args, **kwargs):
        """
        Approval action to timesheet.
        Would be used for approving through pin code.
        """

        time_sheet = get_object_or_404(hr_models.TimeSheet.objects, pk=pk)

        serializer = timesheet_serializers.PinCodeSerializer(instance=time_sheet,
                                                             data=request.data)
        serializer.is_valid(raise_exception=True)

        # check if already approved
        if time_sheet.supervisor_approved_at:
            return Response({
                "description": _("TimeSheet already confirmed")
            }, status=status.HTTP_400_BAD_REQUEST)

        # approve timesheet
        time_sheet.supervisor_approved_at = utc_now()
        time_sheet.supervisor_approved_scheme = serializer.APPROVAL_SCHEME
        time_sheet.save()

        logger.debug("TimeSheet {ts_id} approved through pin.".format(ts_id=time_sheet.id))

        return Response(status=status.HTTP_200_OK)

    @transaction.atomic
    @action(methods=['post'], detail=True)
    def approve_by_signature(self, request, pk, *args, **kwargs):
        """
        Approval action to timesheet.
        Would be used for approving through signature.
        """

        time_sheet = get_object_or_404(hr_models.TimeSheet.objects, pk=pk)

        # check if already approved
        if time_sheet.supervisor_approved_at:
            return Response({
                "description": _("TimeSheet already confirmed")
            }, status=status.HTTP_400_BAD_REQUEST)

        serializer = timesheet_serializers.TimeSheetSignatureSerializer(instance=time_sheet,
                                                                        data=request.data)
        serializer.is_valid(raise_exception=True)

        logger.debug("TimeSheet {ts_id} approved through signature.".format(
            ts_id=time_sheet.id
        ))

        # approve timesheet
        serializer.save(
            supervisor_approved_at=utc_now(),
            supervisor_approved_scheme=serializer.APPROVAL_SCHEME
        )

        return Response({
            'status': 'success',
            'message': _('Timesheet approved')
        }, status=status.HTTP_200_OK)

    @transaction.atomic
    @action(methods=['post'], detail=True)
    def recreate_invoice(self, request, pk, *args, **kwargs):
        generate_invoice.apply_async(kwargs={
            'timesheet_id': pk,
            'recreate': True}, countdown=5)

        return Response({
            'status': 'success',
        })

    @action(methods=['post'], detail=False)
    def generate_pdf_timesheet(self, request, *args, **kwargs):
        from r3sourcer.apps.hr.tasks import generate_pdf
        if not request.data.get("timesheets"):
            return Response({"error": "No timesheets were selected"})
        else:
            pdf_file = generate_pdf(request.data.get("timesheets"), request)
        return Response({'pdf_url': pdf_file.url})


class InvoiceViewset(BaseApiViewset):

    def filter_queryset(self, queryset):
        queryset = super().filter_queryset(queryset)
        return queryset.order_by('created_at')

    @action(methods=['get'], detail=True)
    def pdf(self, request, *args, **kwargs):
        invoice = self.get_object()

        try:
            pdf_file_obj = File.objects.filter(
                name='invoice_{}_{}.pdf'.format(
                    invoice.number,
                    date_format(invoice.date, 'Y_m_d')
                )
            ).order_by('-uploaded_at').first()
            if pdf_file_obj is None:
                raise ObjectDoesNotExist

            if invoice.updated_at > pdf_file_obj.modified_at:
                raise ObjectDoesNotExist

        except ObjectDoesNotExist:
            client_company = invoice.customer_company
            rule = client_company.invoice_rules.first()
            show_candidate = rule.show_candidate_name if rule else False
            pdf_file_obj = InvoiceService.generate_pdf(invoice, show_candidate)

        pdf_url = pdf_file_obj.url

        return Response({
            'status': 'success',
            'pdf': pdf_url,
        })

    def perform_destroy(self, instance):
        if instance.approved:
            raise exceptions.ValidationError({'non_field_errors': _('Cannot delete approved invoice')})

        instance.delete()


class JobOfferViewset(BaseApiViewset):

    def get_queryset(self):
        qs = super().get_queryset()
        qs = qs.order_by('-shift__date__shift_date')
        return qs

    @action(methods=['get'], detail=False)
    def candidate(self, request, *args, **kwargs):  # pragma: no cover
        return self.list(request, *args, **kwargs)

    @action(methods=['post'], detail=True)
    def accept(self, request, *args, **kwargs):  # pragma: no cover
        obj = self.get_object()
        obj.accept()

        return Response({'status': 'success'})

    @action(methods=['post'], detail=True)
    def cancel(self, request, *args, **kwargs):  # pragma: no cover
        obj = self.get_object()
        obj.cancel()

        return Response({'status': 'success'})

    @action(methods=['post'], detail=True)
    def resend(self, request, *args, **kwargs):  # pragma: no cover
        obj = self.get_object()
        serializer_class = self.get_serializer_class()

        if serializer_class.is_available_for_resend(obj):
            not_received_smses = obj.job_offer_smses.filter(reply_received_by_sms__isnull=True)
            if not_received_smses.exists():
                sent_smses = not_received_smses.filter(offer_sent_by_sms__isnull=False)
                if sent_smses.exists():
                    for sent_sms in sent_smses:
                        sent_sms.offer_sent_by_sms.no_check_reply()

                if obj.is_cancelled():
                    obj.status = hr_models.JobOffer.STATUS_CHOICES.undefined

            obj.save(initial=True)

        return Response({'status': 'success'})

    @action(methods=['post'], detail=True)
    def send(self, request, *args, **kwargs):  # pragma: no cover
        obj = self.get_object()
        serializer_class = self.get_serializer_class()

        if serializer_class.is_available_for_send(obj):
            obj.status = hr_models.JobOffer.STATUS_CHOICES.undefined
            obj.save(initial=True)

        return Response({'status': 'success'})

    def perform_destroy(self, instance):
        instance.time_sheets.all().delete()
        instance.delete()


class JobViewset(BaseApiViewset):

    @action(methods=['get', 'post'], detail=True)
    def fillin(self, request, *args, **kwargs):
        job = self.get_object()

        # filter requested shifts
        requested_shift_ids = request.query_params.getlist('shifts')

        shifts_q = Q(id__in=requested_shift_ids) if requested_shift_ids else Q()

        init_shifts_qry = hr_models.Shift.objects.filter(
            shifts_q,
            date__shift_date__gte=job.now_utc.date(),
            date__job=job,
            date__cancelled=False,
        ).annotate(
            accepted_jo_count=Sum(Case(
                When(job_offers__status=hr_models.JobOffer.STATUS_CHOICES.accepted, then=Value(1)),
                default=Value(0),
                output_field=IntegerField(),
            )),
        ).filter(accepted_jo_count__lt=F('workers')).select_related('date').order_by('date__shift_date', 'time')

        init_shifts = list(init_shifts_qry)

        if not requested_shift_ids:
            single_shifts = list(
                init_shifts_qry.annotate(min_time=Min('date__shifts__time')).filter(time=F('min_time'))
            )
        else:
            single_shifts = init_shifts

        if request.method == 'POST':
            return self.fillin_post(request, init_shifts)

        if not init_shifts:
            candidate_contacts = candidate_models.CandidateContact.objects.none()
        else:
            candidate_contacts = job_utils.get_available_candidate_list(job)
            is_pool = request.query_params.get('pool', False)

            if is_pool:
                candidate_contacts = candidate_contacts.exclude(
                    candidate_rels__master_company=job.provider_company
                ).distinct()
            else:
                candidate_contacts = candidate_contacts.filter(
                    candidate_rels__master_company=job.provider_company, candidate_rels__active=True
                ).distinct()

            # filter transportation_to_work
            transportation = request.GET.get('transportation_to_work', None)
            if transportation:
                transportation = int(transportation)
                candidate_contacts = candidate_contacts.filter(transportation_to_work=transportation)

        search_term = request.GET.get('q', '')
        if search_term:
            candidate_contacts = self.search_candidate_contacts(candidate_contacts, search_term)

        # filter overpriced candidates
        overpriced = request.GET.get('overpriced', 'False') == 'True'
        overpriced_candidates = []
        skill_rate_range = job.position.skill_rate_ranges.filter(worktype=None).last()
        if skill_rate_range:
            overpriced_qry = Q(
                candidate_skills__skill=job.position,
                candidate_skills__score__gt=0
            )
            overpriced_candidates = candidate_contacts.filter(
                overpriced_qry,
                candidate_skills__hourly_rate__gt=skill_rate_range.default_rate,
            ).values_list('id', flat=True)

            if not overpriced:
                candidate_contacts = candidate_contacts.filter(
                    overpriced_qry,
                    candidate_skills__hourly_rate__lte=skill_rate_range.default_rate,
                )
        # end

        # filter partially available
        partially_available = request.GET.get('available', 'False') == 'True'
        partially_available_candidates = {}
        if single_shifts:
            partially_available_candidates = job_utils.get_partially_available_candidates(
                candidate_contacts, single_shifts
            )

            if not partially_available:
                candidate_contacts = candidate_contacts.exclude(
                    id__in=partially_available_candidates.keys()
                )
            else:
                for r_id, data in partially_available_candidates.items():
                    data['shifts'] = [shift for shift in single_shifts if shift.id in data['shifts']]
        # end

        when_list = self._get_undefined_jo_lookups(single_shifts)

        candidate_contacts = candidate_contacts.annotate(
            jos=Sum(Case(
                *when_list,
                default=Value(0),
                output_field=IntegerField()
            ))
        )

        company_contacts = request.user.contact.company_contact.all()
        if company_contacts.exists():
            favourite_list = list(candidate_contacts.filter(
                Q(favouritelists__job=job) |
                Q(favouritelists__jobsite=job.jobsite) |
                Q(favouritelists__company=job.customer_company) |
                Q(favouritelists__job__isnull=True,
                  favouritelists__jobsite__isnull=True,
                  favouritelists__company__isnull=True),
                favouritelists__company_contact__in=company_contacts
            ).values_list('id', flat=True).distinct())
        else:
            favourite_list = []

        booked_before_list = list(candidate_contacts.filter(
            job_offers__in=job.get_job_offers().values('id'),
            job_offers__time_sheets__isnull=False
        ).values_list('id', flat=True))

        carrier_list = list(candidate_contacts.filter(
            carrier_lists__confirmed_available=True,
            carrier_lists__target_date__gte=job.now_utc.date()
        ).values_list('id', flat=True))

        top_contacts = set(favourite_list + booked_before_list + carrier_list)
        if len(top_contacts) > 0:
            candidate_contacts = candidate_contacts.annotate(
                top_order=Case(
                    *[When(pk=pk, then=0) for pos, pk in enumerate(top_contacts)],
                    default=1,
                    output_field=IntegerField()
                )
            )

        job_tags = job.tags.values_list('tag_id', flat=True)

        candidate_contacts = candidate_contacts.annotate(
            distance_to_jobsite=Max(Case(
                When(contact__distance_caches__jobsite=job.jobsite,
                     then='contact__distance_caches__distance'),
                default=-1
            )),
            time_to_jobsite=Max(Case(
                When(contact__distance_caches__jobsite=job.jobsite,
                     contact__distance_caches__time__isnull=False,
                     then='contact__distance_caches__time'),
                default=-1
            )),
            last_timesheet_date=Max('job_offers__time_sheets__shift_started_at'),
            tags_count=Sum(Case(
                When(tag_rels__tag_id__in=job_tags, job_offers__isnull=True, then=1),
                default=0,
                output_field=IntegerField(),
            ))
        ).prefetch_related('tag_rels__tag')

        tags_filter = request.query_params.get('show_without_tags', None) in ('True', None)
        if not tags_filter:
            candidate_contacts = candidate_contacts.filter(tag_rels__tag_id__in=job_tags)

        restrict_radius = int(request.GET.get('distance_to_jobsite', -1))
        if restrict_radius > -1:
            candidate_contacts = candidate_contacts.filter(distance_to_jobsite__lte=restrict_radius * 1000)

        sort_fields = []
        if len(top_contacts) > 0:
            sort_fields.append('top_order')

        candidate_contacts = self.sort_candidates(request, candidate_contacts, *sort_fields)

        context = {
            'partially_available_candidates': partially_available_candidates,
            'overpriced': overpriced_candidates,
            'job': job,
            'favourite_list': favourite_list,
            'booked_before_list': booked_before_list,
            'carrier_list': carrier_list,
            'init_shifts': init_shifts,
        }

        jobsite_address = job.jobsite.get_address()

        job_ctx = {
            'id': job.id,
            '__str__': str(job),
            'jobsite': str(job.jobsite),
            'position': str(job.position),
            'default_rate': skill_rate_range.default_rate if skill_rate_range else None,
        }
        if jobsite_address:
            job_ctx.update({
                'address': str(jobsite_address),
                'longitude': jobsite_address.longitude,
                'latitude': jobsite_address.latitude,
            })

        serializer = job_serializers.JobFillinSerialzier(
            candidate_contacts[:51], context=context, many=True
        )
        return Response({
            'shifts': [
                dict(
                    date=shift.date.shift_date,
                    **ApiBaseRelatedField.to_read_only_data(shift)
                ) for shift in init_shifts
            ],
            'job': job_ctx,
            'list': serializer.data,
        })

    def fillin_post(self, request, shifts):
        candidate_ids = request.data.get('candidates', []) if isinstance(request.data, dict) else request.data
        fill_shifts = request.data.get('shifts', None) if isinstance(request.data, dict) else None

        if not candidate_ids:
            raise exceptions.ParseError(_('No Candidates has been chosen'))

        for candidate_id in candidate_ids:
            for shift in shifts:
                if fill_shifts and str(shift.id) not in fill_shifts:
                    continue

                unavailable = job_utils.get_partially_available_candidate_ids_for_vs(
                    candidate_models.CandidateContact.objects.filter(id=candidate_id),
                    shift.date.shift_date, shift.time
                )
                if len(unavailable) == 0:
                    hr_models.JobOffer.objects.create(
                        shift=shift,
                        candidate_contact_id=candidate_id,
                    )

        return Response({
            'status': 'ok',
        })

    def _get_undefined_jo_lookups(self, init_shifts):
        when_list = []

        for init_shift in init_shifts:
            shift_start_time = datetime.datetime.combine(init_shift.date.shift_date,
                                                         init_shift.time)
            from_date = shift_start_time - datetime.timedelta(hours=settings.VACANCY_FILLING_TIME_DELTA)
            to_date = shift_start_time + datetime.timedelta(hours=settings.VACANCY_FILLING_TIME_DELTA)

            from_lookup = Q(
                job_offers__shift__date__shift_date=from_date.date(),
                job_offers__shift__time__gte=from_date.timetz()
            ) | Q(job_offers__shift__date__shift_date__gt=from_date.date())

            to_lookup = Q(
                job_offers__shift__date__shift_date=to_date.date(),
                job_offers__shift__time__gte=to_date.timetz()
            ) | Q(job_offers__shift__date__shift_date__gt=to_date.date())

            when_list.append(
                When(
                    from_lookup & to_lookup &
                    Q(job_offers__status=hr_models.JobOffer.STATUS_CHOICES.undefined),
                    then=1
                )
            )

        return when_list

    def search_candidate_contacts(self, candidate_contacts, search_term=''):
        """
        Make search by candidate contact first name, last name and title
        :param candidate_contacts:
        :param search_term: search parameter
        :return:
        """
        search_fields = ['contact__first_name', 'contact__last_name', 'contact__title']
        orm_lookups = ["%s__icontains" % search_field for search_field in search_fields]

        for bit in search_term.split():
            or_queries = [Q(**{orm_lookup: bit}) for orm_lookup in orm_lookups]
            candidate_contacts = candidate_contacts.filter(reduce(operator.or_, or_queries))
        return candidate_contacts

    def sort_candidates(self, request, candidate_contacts, *fields):
        params = request.query_params.get(api_settings.ORDERING_PARAM)
        fields = list(fields)
        fields.append('-tags_count')

        if params:
            fields = fields.extend([param.strip() for param in params.split(',')] if params else [])

        return candidate_contacts.order_by(*fields)

    @action(methods=['get', 'put'], detail=True)
    def extend(self, request, *args, **kwargs):
        job = self.get_object()

        if request.method == 'PUT':
            is_autofill = request.data.get('autofill', False)
            try:
                latest_shift_date = job.shift_dates.filter(
                    cancelled=False,
                    shifts__isnull=False,
                ).latest('shift_date')
            except hr_models.ShiftDate.DoesNotExist:
                raise exceptions.NotFound(_('Latest Shift Date not found'))

            new_shift_dates = request.data.get('job_shift', [])
            new_shift_dates_objs = []

            if new_shift_dates:
                for new_shift_date in new_shift_dates:
                    new_shift_date = datetime.datetime.strptime(new_shift_date, '%Y-%m-%d').date()
                    new_shift_date_obj, created = hr_models.ShiftDate.objects.get_or_create(
                        job=job,
                        shift_date=new_shift_date,
                        defaults={
                            'workers': job.workers,
                            'hourly_rate': latest_shift_date.hourly_rate,
                        },
                    )
                    new_shift_dates_objs.append(new_shift_date_obj)

            if is_autofill:
                shift_objs = hr_models.JobOffer.objects.filter(shift__date=latest_shift_date)
            else:
                shift_objs = hr_models.Shift.objects.filter(date=latest_shift_date)

            for new_shift_date_obj in new_shift_dates_objs:
                self._extend_shift_date(job, new_shift_date_obj, shift_objs, is_autofill)

        candidate_ids = hr_models.JobOffer.objects.filter(
            shift__date__job=job,
            shift__date__cancelled=False,
        ).values_list('candidate_contact_id', flat=True).distinct()
        candidate_contacts = candidate_models.CandidateContact.objects.filter(id__in=candidate_ids)

        shifts = hr_models.Shift.objects.filter(
           Q(job_offers__candidate_contact__in=candidate_ids) |
           Q(date__job=job), date__shift_date__gte=job.now_utc.date(), date__cancelled=False
        ).select_related('date').order_by('date__shift_date', 'time').distinct('date__shift_date', 'time')

        partially_available_candidates = job_utils.get_partially_available_candidates(
            candidate_contacts, shifts
        )

        for r_id, data in partially_available_candidates.items():
            data['shifts'] = [shift for shift in shifts if shift.id in data['shifts']]

        context = {
            'partially_available_candidates': partially_available_candidates,
            'init_shifts': shifts,
            'candidates': candidate_contacts
        }

        serializer = job_serializers.JobExtendSerialzier(job, context=context)

        return Response(serializer.data)

    def _extend_shift_date(self, job, new_shift_date, shifts, is_autofill):
        for shift in shifts:
            shift_obj = shift.shift if is_autofill else shift
            new_shift_obj, created = hr_models.Shift.objects.get_or_create(
                date=new_shift_date,
                time=shift_obj.time,
                defaults={
                    'workers': shift_obj.workers,
                    'hourly_rate': shift_obj.hourly_rate,
                },
            )

            if is_autofill:
                hr_models.JobOffer.objects.create(
                    shift=new_shift_obj,
                    candidate_contact=shift.candidate_contact,
                )

    @action(methods=['get'], detail=True, filter_backends=[
        SiteMasterCompanyFilterBackend, filters.SearchFilter, ApiOrderingFilter
    ], search_fields=[
        'contact__title', 'contact__last_name', 'contact__first_name', 'contact__address__city__search_names',
        'contact__address__street_address',
    ])
    def extend_fillin(self, request, *args, **kwargs):
        job = get_object_or_404(hr_models.Job.objects, pk=kwargs['pk'])
        shift_datetime = request.query_params.get('shift')

        if not shift_datetime:
            candidate_contacts = candidate_models.CandidateContact.objects.none()
        else:
            shift_datetime = dateparse.parse_datetime(shift_datetime)

            candidate_contacts = job_utils.get_available_candidate_list(job)
            candidate_contacts = candidate_contacts.filter(
                candidate_rels__master_company=job.provider_company,
                candidate_rels__active=True,
            ).distinct()

            partially_available_candidates = job_utils.get_partially_available_candidate_ids_for_vs(
                candidate_contacts, shift_datetime.date(), shift_datetime.time()
            )

            candidate_contacts = candidate_contacts.exclude(
                id__in=partially_available_candidates.keys()
            )

            distances_to_update = candidate_contacts.exclude(contact__distance_caches__jobsite=job.jobsite)

            hr_utils.calculate_distances_for_jobsite([c.contact for c in distances_to_update], job.jobsite)

        return self._paginate(
            request, job_serializers.JobExtendFillinSerialzier,
            self.filter_queryset(candidate_contacts), context={'job': job}
        )

    def perform_update(self, serializer):
        instance = serializer.save()

        tag_ids = self.request.data.get('tags', [])
        instance.tags.exclude(id__in=tag_ids).delete()

        for tag_id in tag_ids:
            hr_models.JobTag.objects.get_or_create(job=instance, tag_id=tag_id)

    def perform_create(self, serializer):
        self.perform_update(serializer)
<<<<<<< HEAD
=======
        logger.warning("Job {ts_id} created from data.".format(ts_id=serializer.validated_data['position']))
>>>>>>> 5f59659f

    @action(methods=['get'], detail=False)
    def client_contact_job(self, request, *args, **kwargs):
        role_id = request.query_params.get('role')
        if not role_id:
            raise exceptions.ValidationError({'role': _('role is required!')})

        try:
            role = Role.objects.get(id=role_id)
        except Role.DoesNotExist:
            raise exceptions.ValidationError({'role': _('role not found!')})

        client_contact = role.company_contact_rel.company_contact
        if not client_contact:
            raise exceptions.ValidationError({'client_contact': _('User has no company_contact!')})
        queryset = self.queryset.filter(customer_representative=client_contact)

        return self._paginate(request, job_serializers.JobSerializer, queryset)


class TimeSheetCandidateViewset(BaseTimeSheetViewsetMixin,
                                BaseViewsetMixin,
                                mixins.ListModelMixin,
                                GenericViewSet):
    def get_candidate_queryset(self, request):
        contact = request.user.contact

        qs_approved = TimesheetFilter.get_filter_for_approved(request.user.contact)
        qs_unapproved = TimesheetFilter.get_filter_for_unapproved(request.user.contact)

        queryset = hr_models.TimeSheet.objects.filter(
            job_offer__candidate_contact_id=contact.candidate_contacts.id
        ).annotate(
            approved=Case(When(qs_approved, then=True),
                          When(qs_unapproved, then=False),
                          output_field=BooleanField(), default=False)
        ).order_by('approved', '-shift_started_at')

        return queryset

    def list(self, request, *args, **kwargs):
        return self.paginated(self.get_candidate_queryset(request))

    @transaction.atomic
    @action(methods=['get', 'put'], detail=True)
    def submit(self, request, pk, *args, **kwargs):  # pragma: no cover
        return self.handle_request(request, pk, *args, **kwargs)


class JobOffersCandidateViewset(
    BaseViewsetMixin,
    mixins.ListModelMixin,
    GenericViewSet
):
    def get_queryset(self):
        contact = self.request.user.contact
        #filter duplicated shifts (if a candidate changes decision)
        latest = hr_models.Shift.objects.prefetch_related('job_offers')\
            .filter(job_offers__candidate_contact__contact=contact)\
            .values('id')\
            .annotate(latest_date=Max('job_offers__updated_at'))\
            .filter(job_offers__updated_at=F('latest_date'))
        by = super().get_queryset()\
            .filter(candidate_contact__contact=contact)\
            .filter(updated_at__in=latest.values('latest_date'))\
            .order_by('-shift__date__shift_date')
        return by


class ShiftViewset(BaseApiViewset):

    exclude_empty = True

    def perform_destroy(self, instance):
        shift_date = instance.date

        if instance.job_offers.exists():
            raise exceptions.ValidationError(_('Shift Date has job offers'))

        instance.delete()

        if not shift_date.shifts.exists():
            shift_date.delete()

    def get_queryset(self):
        return super().get_queryset().annotate_is_fulfilled()

    def filter_queryset(self, queryset):
        queryset = super().filter_queryset(queryset)
        # ordering by custom field; TODO: rework it
        if self.request.query_params.get('ordering'):
            ordering = self.request.query_params.get('ordering').replace('is_fulfilled', 'is_fulfilled_annotated').replace(".", "__")
            ord_list = ordering.split(',')
            return queryset.order_by(*ord_list)
        return queryset

    def get_contact(self):
        role_id = self.request.query_params.get('role')

        try:
            role = Role.objects.get(id=role_id)
            company_contact_rel = role.company_contact_rel
            contact = company_contact_rel.company_contact.contact, company_contact_rel
        except Exception:
            contact = self.request.user.contact, None

        return contact

    @action(methods=['get'], detail=False)
    def client_contact_shifts(self, request, *args, **kwargs):
        contact, company_contact_rel = self.get_contact()
        client = company_contact_rel.company
        shift_data = self.queryset.filter(date__job__customer_company_id=client).distinct()
        filtered_data = ShiftFilter(request.GET, queryset=shift_data)
        filtered_qs = filtered_data.qs
        serializer = job_serializers.ShiftSerializer(filtered_qs, many=True)
        return Response(serializer.data)

    @action(methods=['get'], detail=False)
    def candidate_contact_shifts(self, request, *args, **kwargs):
        if self.request.user.contact.is_candidate_contact():
            shift_data = self.queryset.filter(job_offers__candidate_contact_id=self.request.user.contact.candidate_contacts.id).distinct()
        else:
            raise Response({"error": "User is not candidate"})
        filtered_data = ShiftFilter(request.GET, queryset=shift_data)
        filtered_qs = filtered_data.qs
        serializer = job_serializers.ShiftSerializer(filtered_qs, many=True)
        return Response(serializer.data)

<<<<<<< HEAD
=======
    def create_from_data(self, data, *args, **kwargs):
        is_response = kwargs.pop('is_response', True)

        many = isinstance(data, list)

        serializer = self.get_serializer(data=data, many=many)
        serializer.is_valid(raise_exception=True)
        self.perform_create(serializer)
        logger.warning("Shift {ts_id} created from data.".format(ts_id=serializer.validated_data))

        if is_response:
            headers = self.get_success_headers(serializer.data)
            return Response(serializer.data, status=status.HTTP_201_CREATED, headers=headers)
        else:
            return serializer

>>>>>>> 5f59659f

class JobsiteViewset(GoogleAddressMixin, BaseApiViewset):

    @action(methods=['get'], detail=False)
    def jobsite_map(self, request, *args, **kwargs):
        serializer = job_serializers.JobsiteMapFilterSerializer(data=self.request.query_params)
        serializer.is_valid()
        if not serializer.validated_data:
            return Response([])

        filter_qry = Q(jobsites__isnull=False) | Q(company_addresses__isnull=False)

        filter_by = serializer.validated_data.get('filter_by')
        if filter_by:
            if filter_by == 'clients':
                filter_qry = Q(company_addresses__isnull=False)
            elif filter_by == 'jobsites':
                filter_qry = Q(jobsites__isnull=False)
            elif filter_by == 'only_hqs':
                filter_qry = Q(company_addresses__isnull=False, company_addresses__hq=True)

        filter_client = serializer.validated_data.get('client')
        if filter_client:
            filter_qry = Q(company_addresses__company_id=filter_client)

        filter_jobsite = serializer.validated_data.get('jobsite')
        if filter_jobsite:
            filter_qry = Q(jobsites__id=filter_jobsite)

        filter_manager = serializer.validated_data.get('portfolio_manager')
        if filter_manager:
            filter_qry = (
                Q(company_addresses__primary_contact_id=filter_manager) |
                Q(jobsites__portfolio_manager_id=filter_manager)
            )

        filter_primary = serializer.validated_data.get('primary_contact')
        if filter_primary:
            filter_qry = (
                Q(jobsites__primary_contact_id=filter_primary)
            )

        site_master_company = get_site_master_company(request=request)

        jobsite_data = Address.objects.owned_by(site_master_company).filter(filter_qry).exclude(
            latitude=decimal.Decimal('0.0'),
            longitude=decimal.Decimal('0.0'),
        ).annotate(
            name=F('jobsites__short_name'),
            first_name=F('jobsites__primary_contact__contact__first_name'),
            last_name=F('jobsites__primary_contact__contact__last_name'),
            title=F('jobsites__primary_contact__contact__title'),
            job_title=F('jobsites__primary_contact__job_title'),
            phone_mobile=F('jobsites__primary_contact__contact__phone_mobile'),
            jobsite_id=F('jobsites__id'),
            client_first_name=F('company_addresses__primary_contact__contact__first_name'),
            client_last_name=F('company_addresses__primary_contact__contact__last_name'),
            client_title=F('company_addresses__primary_contact__contact__title'),
            client_job_title=F('company_addresses__primary_contact__job_title'),
            client_name=F('company_addresses__company__name'),
            client_phone_mobile=F('company_addresses__primary_contact__contact__phone_mobile'),
            client_hq=F('company_addresses__hq'),
        ).prefetch_related()

        serializer = job_serializers.JobsiteMapAddressSerializer(jobsite_data, many=True)

        return Response(serializer.data)

    @action(methods=['get'], detail=False)
    def client_contact_jobsite(self, request, *args, **kwargs):
        company_id = request.query_params.get('company')
        role_id = request.query_params.get('role')
        if not role_id and not company_id:
            raise exceptions.ValidationError({'role': _('role or company is required!')})
        if role_id:
            role = Role.objects.get(id=role_id)
            client_contact = role.company_contact_rel.company_contact
            if not client_contact:
                raise exceptions.ValidationError({'client_contact': _('User has no company_contact!')})
            queryset = self.queryset.filter(primary_contact=client_contact)

            return self._paginate(request, job_serializers.JobsiteSerializer, queryset)
        if company_id:
            queryset = self.queryset.filter(regular_company__id=company_id)
            return self._paginate(request, job_serializers.JobsiteSerializer, queryset)


class ShiftDateViewset(BaseApiViewset):

    def create_from_data(self, data, *args, **kwargs):
        is_response = kwargs.pop('is_response', True)

        many = isinstance(data, list)

        serializer = self.get_serializer(data=data, many=many)
        serializer.is_valid(raise_exception=True)
        date = hr_models.ShiftDate.objects.filter(
            shift_date=serializer.validated_data['shift_date'],
            job=serializer.validated_data['job'],
        ).first()

<<<<<<< HEAD
=======
        logger.warning("ShiftDate {ts_id} created from data.".format(ts_id=serializer.validated_data['shift_date']))
>>>>>>> 5f59659f
        if not date:
            self.perform_create(serializer)
        else:
            serializer = self.get_serializer(date, many=many)

        if is_response:
            headers = self.get_success_headers(serializer.data)
            return Response(serializer.data, status=status.HTTP_201_CREATED, headers=headers)
        else:
            return serializer<|MERGE_RESOLUTION|>--- conflicted
+++ resolved
@@ -937,10 +937,6 @@
 
     def perform_create(self, serializer):
         self.perform_update(serializer)
-<<<<<<< HEAD
-=======
-        logger.warning("Job {ts_id} created from data.".format(ts_id=serializer.validated_data['position']))
->>>>>>> 5f59659f
 
     @action(methods=['get'], detail=False)
     def client_contact_job(self, request, *args, **kwargs):
@@ -1070,25 +1066,6 @@
         serializer = job_serializers.ShiftSerializer(filtered_qs, many=True)
         return Response(serializer.data)
 
-<<<<<<< HEAD
-=======
-    def create_from_data(self, data, *args, **kwargs):
-        is_response = kwargs.pop('is_response', True)
-
-        many = isinstance(data, list)
-
-        serializer = self.get_serializer(data=data, many=many)
-        serializer.is_valid(raise_exception=True)
-        self.perform_create(serializer)
-        logger.warning("Shift {ts_id} created from data.".format(ts_id=serializer.validated_data))
-
-        if is_response:
-            headers = self.get_success_headers(serializer.data)
-            return Response(serializer.data, status=status.HTTP_201_CREATED, headers=headers)
-        else:
-            return serializer
-
->>>>>>> 5f59659f
 
 class JobsiteViewset(GoogleAddressMixin, BaseApiViewset):
 
@@ -1190,10 +1167,6 @@
             job=serializer.validated_data['job'],
         ).first()
 
-<<<<<<< HEAD
-=======
-        logger.warning("ShiftDate {ts_id} created from data.".format(ts_id=serializer.validated_data['shift_date']))
->>>>>>> 5f59659f
         if not date:
             self.perform_create(serializer)
         else:
