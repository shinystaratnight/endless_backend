[
  {
    "model": "core.extranetnavigation",
    "pk": 1,
    "fields": {
      "updated_at": "2017-10-13T06:36:31.764Z",
      "created_at": "2017-10-13T06:36:31.764Z",
      "parent": null,
      "name": "Settings",
      "url": "/",
      "endpoint": "/",
      "access_level": "manager",
      "lft": 1,
      "rght": 58,
      "tree_id": 1,
      "level": 0
    }
  },
  {
    "model": "core.extranetnavigation",
    "pk": 2,
    "fields": {
      "updated_at": "2017-10-13T06:36:48.461Z",
      "created_at": "2017-10-13T06:36:48.461Z",
      "parent": 1,
      "name": "Activity",
      "url": "/",
      "endpoint": "/",
      "access_level": "manager",
      "lft": 2,
      "rght": 5,
      "tree_id": 1,
      "level": 1
    }
  },
  {
    "model": "core.extranetnavigation",
    "pk": 3,
    "fields": {
      "updated_at": "2017-10-13T06:38:19.871Z",
      "created_at": "2017-10-13T06:38:19.871Z",
      "parent": 2,
      "name": "Activities",
      "url": "/activity/activities/",
      "endpoint": "/ecore/api/v2/activity/activities/",
      "access_level": "manager",
      "lft": 3,
      "rght": 4,
      "tree_id": 1,
      "level": 2
    }
  },
  {
    "model": "core.extranetnavigation",
    "pk": 4,
    "fields": {
      "updated_at": "2017-10-13T06:47:02.312Z",
      "created_at": "2017-10-13T06:41:46.742Z",
      "parent": 1,
      "name": "Dashboard",
      "url": "/",
      "endpoint": "/",
      "access_level": "manager",
      "lft": 6,
      "rght": 11,
      "tree_id": 1,
      "level": 1
    }
  },
  {
    "model": "core.extranetnavigation",
    "pk": 5,
    "fields": {
      "updated_at": "2017-10-13T06:42:37.406Z",
      "created_at": "2017-10-13T06:42:37.406Z",
      "parent": 4,
      "name": "Dashboard modules",
      "url": "/core/dashboardmodules/",
      "endpoint": "/ecore/api/v2/core/dashboardmodules/",
      "access_level": "manager",
      "lft": 7,
      "rght": 8,
      "tree_id": 1,
      "level": 2
    }
  },
  {
    "model": "core.extranetnavigation",
    "pk": 6,
    "fields": {
      "updated_at": "2017-10-13T06:44:00.266Z",
      "created_at": "2017-10-13T06:44:00.266Z",
      "parent": 4,
      "name": "User dashboard modules",
      "url": "/core/userdashboardmodules/",
      "endpoint": "/ecore/api/v2/core/userdashboardmodules/",
      "access_level": "manager",
      "lft": 9,
      "rght": 10,
      "tree_id": 1,
      "level": 2
    }
  },
  {
    "model": "core.extranetnavigation",
    "pk": 7,
    "fields": {
      "updated_at": "2017-10-13T06:46:50.694Z",
      "created_at": "2017-10-13T06:44:46.207Z",
      "parent": 1,
      "name": "Address",
      "url": "/",
      "endpoint": "/",
      "access_level": "manager",
      "lft": 12,
      "rght": 21,
      "tree_id": 1,
      "level": 1
    }
  },
  {
    "model": "core.extranetnavigation",
    "pk": 8,
    "fields": {
      "updated_at": "2017-10-13T06:45:31.941Z",
      "created_at": "2017-10-13T06:45:31.941Z",
      "parent": 7,
      "name": "Cities",
      "url": "/core/cities/",
      "endpoint": "/ecore/api/v2/core/cities/",
      "access_level": "manager",
      "lft": 15,
      "rght": 16,
      "tree_id": 1,
      "level": 2
    }
  },
  {
    "model": "core.extranetnavigation",
    "pk": 9,
    "fields": {
      "updated_at": "2017-10-13T06:46:45.234Z",
      "created_at": "2017-10-13T06:46:45.234Z",
      "parent": 7,
      "name": "Addresses",
      "url": "/core/addresses/",
      "endpoint": "/ecore/api/v2/core/addresses/",
      "access_level": "manager",
      "lft": 13,
      "rght": 14,
      "tree_id": 1,
      "level": 2
    }
  },
  {
    "model": "core.extranetnavigation",
    "pk": 10,
    "fields": {
      "updated_at": "2017-10-13T06:47:29.723Z",
      "created_at": "2017-10-13T06:47:29.723Z",
      "parent": 7,
      "name": "Countries",
      "url": "/core/countries/",
      "endpoint": "/ecore/api/v2/core/countries/",
      "access_level": "manager",
      "lft": 17,
      "rght": 18,
      "tree_id": 1,
      "level": 2
    }
  },
  {
    "model": "core.extranetnavigation",
    "pk": 11,
    "fields": {
      "updated_at": "2017-10-13T06:48:47.148Z",
      "created_at": "2017-10-13T06:48:47.148Z",
      "parent": 7,
      "name": "State/Distincts",
      "url": "/core/regions/",
      "endpoint": "/ecore/api/v2/core/regions/",
      "access_level": "manager",
      "lft": 19,
      "rght": 20,
      "tree_id": 1,
      "level": 2
    }
  },
  {
    "model": "core.extranetnavigation",
    "pk": 12,
    "fields": {
      "updated_at": "2017-10-13T06:49:28.136Z",
      "created_at": "2017-10-13T06:49:28.136Z",
      "parent": 1,
      "name": "File storage",
      "url": "/core/filestorages/",
      "endpoint": "/ecore/api/v2/core/filestorages/",
      "access_level": "manager",
      "lft": 22,
      "rght": 23,
      "tree_id": 1,
      "level": 1
    }
  },
  {
    "model": "core.extranetnavigation",
    "pk": 13,
    "fields": {
      "updated_at": "2017-10-13T06:50:01.600Z",
      "created_at": "2017-10-13T06:50:01.600Z",
      "parent": 1,
      "name": "Extranet navigations",
      "url": "/core/extranetnavigations/",
      "endpoint": "/ecore/api/v2/core/extranetnavigations/",
      "access_level": "manager",
      "lft": 24,
      "rght": 25,
      "tree_id": 1,
      "level": 1
    }
  },
  {
    "model": "core.extranetnavigation",
    "pk": 14,
    "fields": {
      "updated_at": "2017-10-13T06:50:47.133Z",
      "created_at": "2017-10-13T06:50:38.356Z",
      "parent": 1,
      "name": "Workflow",
      "url": "/",
      "endpoint": "/",
      "access_level": "manager",
      "lft": 26,
      "rght": 33,
      "tree_id": 1,
      "level": 1
    }
  },
  {
    "model": "core.extranetnavigation",
    "pk": 15,
    "fields": {
      "updated_at": "2017-10-13T06:51:06.593Z",
      "created_at": "2017-10-13T06:51:06.593Z",
      "parent": 14,
      "name": "Workflows",
      "url": "/core/workflows/",
      "endpoint": "/ecore/api/v2/core/workflows/",
      "access_level": "manager",
      "lft": 27,
      "rght": 28,
      "tree_id": 1,
      "level": 2
    }
  },
  {
    "model": "core.extranetnavigation",
    "pk": 16,
    "fields": {
      "updated_at": "2017-10-13T06:51:32.485Z",
      "created_at": "2017-10-13T06:51:25.353Z",
      "parent": 14,
      "name": "Workflow nodes",
      "url": "/core/workflownodes/",
      "endpoint": "/ecore/api/v2/core/workflownodes/",
      "access_level": "manager",
      "lft": 29,
      "rght": 30,
      "tree_id": 1,
      "level": 2
    }
  },
  {
    "model": "core.extranetnavigation",
    "pk": 17,
    "fields": {
      "updated_at": "2017-10-13T06:52:22.072Z",
      "created_at": "2017-10-13T06:52:08.588Z",
      "parent": 14,
      "name": "Workflow objects",
      "url": "/core/workflowobjects/",
      "endpoint": "/ecore/api/v2/core/workflowobjects/",
      "access_level": "manager",
      "lft": 31,
      "rght": 32,
      "tree_id": 1,
      "level": 2
    }
  },
  {
    "model": "core.extranetnavigation",
    "pk": 18,
    "fields": {
      "updated_at": "2017-10-13T06:52:37.452Z",
      "created_at": "2017-10-13T06:52:37.452Z",
      "parent": 1,
      "name": "Web Form",
      "url": "/",
      "endpoint": "/",
      "access_level": "manager",
      "lft": 34,
      "rght": 45,
      "tree_id": 1,
      "level": 1
    }
  },
  {
    "model": "core.extranetnavigation",
    "pk": 19,
    "fields": {
      "updated_at": "2017-10-13T06:55:13.258Z",
      "created_at": "2017-10-13T06:55:13.258Z",
      "parent": 18,
      "name": "Forms",
      "url": "/core/forms/",
      "endpoint": "/ecore/api/v2/core/forms/",
      "access_level": "manager",
      "lft": 35,
      "rght": 36,
      "tree_id": 1,
      "level": 2
    }
  },
  {
    "model": "core.extranetnavigation",
    "pk": 20,
    "fields": {
      "updated_at": "2017-10-13T06:56:22.928Z",
      "created_at": "2017-10-13T06:56:15.868Z",
      "parent": 18,
      "name": "Form builders",
      "url": "/core/formbuilders/",
      "endpoint": "/ecore/api/v2/core/formbuilders/",
      "access_level": "manager",
      "lft": 37,
      "rght": 44,
      "tree_id": 1,
      "level": 2
    }
  },
  {
    "model": "core.extranetnavigation",
    "pk": 21,
    "fields": {
      "updated_at": "2017-10-13T06:59:33.852Z",
      "created_at": "2017-10-13T06:59:33.852Z",
      "parent": 20,
      "name": "Form fields",
      "url": "/core/formfields/",
      "endpoint": "/ecore/api/v2/core/formfields/",
      "access_level": "manager",
      "lft": 38,
      "rght": 39,
      "tree_id": 1,
      "level": 3
    }
  },
  {
    "model": "core.extranetnavigation",
    "pk": 22,
    "fields": {
      "updated_at": "2017-10-13T07:00:18.775Z",
      "created_at": "2017-10-13T07:00:18.776Z",
      "parent": 20,
      "name": "Form fields groups",
      "url": "/core/formfieldgroups/",
      "endpoint": "/ecore/api/v2/core/formfieldgroups/",
      "access_level": "manager",
      "lft": 40,
      "rght": 41,
      "tree_id": 1,
      "level": 3
    }
  },
  {
    "model": "core.extranetnavigation",
    "pk": 23,
    "fields": {
      "updated_at": "2017-10-13T07:06:55.889Z",
      "created_at": "2017-10-13T07:06:55.889Z",
      "parent": 20,
      "name": "Form storage",
      "url": "/core/formstorages/",
      "endpoint": "/ecore/api/v2/core/formstorages/",
      "access_level": "manager",
      "lft": 42,
      "rght": 43,
      "tree_id": 1,
      "level": 3
    }
  },
  {
    "model": "core.extranetnavigation",
    "pk": 24,
    "fields": {
      "updated_at": "2017-10-13T07:07:14.239Z",
      "created_at": "2017-10-13T07:07:14.239Z",
      "parent": 1,
      "name": "Tests",
      "url": "/",
      "endpoint": "/",
      "access_level": "manager",
      "lft": 46,
      "rght": 55,
      "tree_id": 1,
      "level": 1
    }
  },
  {
    "model": "core.extranetnavigation",
    "pk": 25,
    "fields": {
      "updated_at": "2017-10-13T07:07:43.520Z",
      "created_at": "2017-10-13T07:07:43.520Z",
      "parent": 24,
      "name": "Acceptance tests",
      "url": "/",
      "endpoint": "/",
      "access_level": "manager",
      "lft": 47,
      "rght": 54,
      "tree_id": 1,
      "level": 2
    }
  },
  {
    "model": "core.extranetnavigation",
    "pk": 26,
    "fields": {
      "updated_at": "2017-10-13T07:09:26.802Z",
      "created_at": "2017-10-13T07:09:04.730Z",
      "parent": 25,
      "name": "Acceptance test questions",
      "url": "/acceptance-tests/acceptancetestquestions/",
      "endpoint": "/ecore/api/v2/acceptance-tests/acceptancetestquestions/",
      "access_level": "manager",
      "lft": 48,
      "rght": 49,
      "tree_id": 1,
      "level": 3
    }
  },
  {
    "model": "core.extranetnavigation",
    "pk": 27,
    "fields": {
      "updated_at": "2017-10-13T07:10:01.878Z",
      "created_at": "2017-10-13T07:10:01.878Z",
      "parent": 25,
      "name": "Acceptance test answers",
      "url": "/acceptance-tests/acceptancetestanswers/",
      "endpoint": "/ecore/api/v2/acceptance-tests/acceptancetestanswers/",
      "access_level": "manager",
      "lft": 50,
      "rght": 51,
      "tree_id": 1,
      "level": 3
    }
  },
  {
    "model": "core.extranetnavigation",
    "pk": 28,
    "fields": {
      "updated_at": "2017-10-13T07:11:17.335Z",
      "created_at": "2017-10-13T07:11:17.335Z",
      "parent": 25,
      "name": "Acceptance test and skills",
      "url": "/acceptance-tests/acceptancetestskills/",
      "endpoint": "/ecore/api/v2/acceptance-tests/acceptancetestskills/",
      "access_level": "manager",
      "lft": 52,
      "rght": 53,
      "tree_id": 1,
      "level": 3
    }
  },
  {
    "model": "core.extranetnavigation",
    "pk": 29,
    "fields": {
      "updated_at": "2017-10-13T07:13:35.869Z",
      "created_at": "2017-10-13T07:12:29.278Z",
      "parent": 1,
      "name": "Interview schedules",
      "url": "/candidate/interviewschedules/",
      "endpoint": "/ecore/api/v2/candidate/interviewschedules/",
      "access_level": "manager",
      "lft": 56,
      "rght": 57,
      "tree_id": 1,
      "level": 1
    }
  },
  {
    "model": "core.extranetnavigation",
    "pk": 30,
    "fields": {
      "updated_at": "2017-10-13T07:16:27.375Z",
      "created_at": "2017-10-13T07:16:27.375Z",
      "parent": null,
      "name": "Accounts",
      "url": "/",
      "endpoint": "/",
      "access_level": "manager",
      "lft": 1,
      "rght": 72,
      "tree_id": 2,
      "level": 0
    }
  },
  {
    "model": "core.extranetnavigation",
    "pk": 31,
    "fields": {
      "updated_at": "2017-10-13T07:16:41.629Z",
      "created_at": "2017-10-13T07:16:41.629Z",
      "parent": 30,
      "name": "Rate coefficient",
      "url": "/",
      "endpoint": "/",
      "access_level": "manager",
      "lft": 2,
      "rght": 19,
      "tree_id": 2,
      "level": 1
    }
  },
  {
    "model": "core.extranetnavigation",
    "pk": 32,
    "fields": {
      "updated_at": "2017-10-13T07:17:15.334Z",
      "created_at": "2017-10-13T07:17:15.334Z",
      "parent": 31,
      "name": "Rate coefficients",
      "url": "/pricing/ratecoefficients/",
      "endpoint": "/ecore/api/v2/pricing/ratecoefficients/",
      "access_level": "manager",
      "lft": 3,
      "rght": 14,
      "tree_id": 2,
      "level": 2
    }
  },
  {
    "model": "core.extranetnavigation",
    "pk": 33,
    "fields": {
      "updated_at": "2017-10-13T07:18:48.424Z",
      "created_at": "2017-10-13T07:17:53.939Z",
      "parent": 31,
      "name": "Rate coefficients groups",
      "url": "/pricing/ratecoefficientgroups/",
      "endpoint": "/ecore/api/v2/pricing/ratecoefficientgroups/",
      "access_level": "manager",
      "lft": 15,
      "rght": 16,
      "tree_id": 2,
      "level": 2
    }
  },
  {
    "model": "core.extranetnavigation",
    "pk": 34,
    "fields": {
      "updated_at": "2017-10-13T07:19:29.208Z",
      "created_at": "2017-10-13T07:19:29.208Z",
      "parent": 31,
      "name": "Rate coefficients modifiers",
      "url": "/pricing/ratecoefficientmodifiers/",
      "endpoint": "/ecore/api/v2/pricing/ratecoefficientmodifiers/",
      "access_level": "manager",
      "lft": 17,
      "rght": 18,
      "tree_id": 2,
      "level": 2
    }
  },
  {
    "model": "core.extranetnavigation",
    "pk": 35,
    "fields": {
      "updated_at": "2017-10-13T07:20:12.490Z",
      "created_at": "2017-10-13T07:20:12.490Z",
      "parent": 32,
      "name": "Dynamic coefficient rules",
      "url": "/pricing/dynamiccoefficientrules/",
      "endpoint": "/ecore/api/v2/pricing/dynamiccoefficientrules/",
      "access_level": "manager",
      "lft": 4,
      "rght": 5,
      "tree_id": 2,
      "level": 3
    }
  },
  {
    "model": "core.extranetnavigation",
    "pk": 36,
    "fields": {
      "updated_at": "2017-10-13T07:20:45.465Z",
      "created_at": "2017-10-13T07:20:45.465Z",
      "parent": 32,
      "name": "Weekday work rules",
      "url": "/pricing/weekdayworkrules/",
      "endpoint": "/ecore/api/v2/pricing/weekdayworkrules/",
      "access_level": "manager",
      "lft": 6,
      "rght": 7,
      "tree_id": 2,
      "level": 3
    }
  },
  {
    "model": "core.extranetnavigation",
    "pk": 37,
    "fields": {
      "updated_at": "2017-10-13T07:21:05.465Z",
      "created_at": "2017-10-13T07:21:05.465Z",
      "parent": 32,
      "name": "Overtime work rules",
      "url": "/pricing/overtimeworkrules/",
      "endpoint": "/ecore/api/v2/pricing/overtimeworkrules/",
      "access_level": "manager",
      "lft": 8,
      "rght": 9,
      "tree_id": 2,
      "level": 3
    }
  },
  {
    "model": "core.extranetnavigation",
    "pk": 38,
    "fields": {
      "updated_at": "2017-10-13T07:21:28.798Z",
      "created_at": "2017-10-13T07:21:28.798Z",
      "parent": 32,
      "name": "Time of the day work rules",
      "url": "/pricing/timeofdayworkrules/",
      "endpoint": "/ecore/api/v2/pricing/timeofdayworkrules/",
      "access_level": "manager",
      "lft": 10,
      "rght": 11,
      "tree_id": 2,
      "level": 3
    }
  },
  {
    "model": "core.extranetnavigation",
    "pk": 39,
    "fields": {
      "updated_at": "2017-10-13T07:21:53.729Z",
      "created_at": "2017-10-13T07:21:53.729Z",
      "parent": 32,
      "name": "Allowance work rules",
      "url": "/pricing/allowanceworkrules/",
      "endpoint": "/ecore/api/v2/pricing/allowanceworkrules/",
      "access_level": "manager",
      "lft": 12,
      "rght": 13,
      "tree_id": 2,
      "level": 3
    }
  },
  {
    "model": "core.extranetnavigation",
    "pk": 40,
    "fields": {
      "updated_at": "2017-10-13T07:22:32.888Z",
      "created_at": "2017-10-13T07:22:32.888Z",
      "parent": 30,
      "name": "Industry",
      "url": "/",
      "endpoint": "/",
      "access_level": "manager",
      "lft": 20,
      "rght": 29,
      "tree_id": 2,
      "level": 1
    }
  },
  {
    "model": "core.extranetnavigation",
    "pk": 41,
    "fields": {
      "updated_at": "2017-10-13T07:23:05.299Z",
      "created_at": "2017-10-13T07:23:05.299Z",
      "parent": 40,
      "name": "Industries",
      "url": "/pricing/industries/",
      "endpoint": "/ecore/api/v2/pricing/industries/",
      "access_level": "manager",
      "lft": 21,
      "rght": 22,
      "tree_id": 2,
      "level": 2
    }
  },
  {
    "model": "core.extranetnavigation",
    "pk": 42,
    "fields": {
      "updated_at": "2017-10-13T07:23:29.577Z",
      "created_at": "2017-10-13T07:23:29.577Z",
      "parent": 40,
      "name": "Industry price lists",
      "url": "/pricing/industrypricelists",
      "endpoint": "/ecore/api/v2/pricing/industrypricelists",
      "access_level": "manager",
      "lft": 23,
      "rght": 24,
      "tree_id": 2,
      "level": 2
    }
  },
  {
    "model": "core.extranetnavigation",
    "pk": 43,
    "fields": {
      "updated_at": "2017-10-13T07:24:06.414Z",
      "created_at": "2017-10-13T07:24:06.414Z",
      "parent": 40,
      "name": "Industry price list rate",
      "url": "/pricing/industrypricelistrates/",
      "endpoint": "/ecore/api/v2/pricing/industrypricelistrates/",
      "access_level": "manager",
      "lft": 25,
      "rght": 26,
      "tree_id": 2,
      "level": 2
    }
  },
  {
    "model": "core.extranetnavigation",
    "pk": 44,
    "fields": {
      "updated_at": "2017-10-13T07:24:46.425Z",
      "created_at": "2017-10-13T07:24:46.426Z",
      "parent": 40,
      "name": "Industry rate coefficients",
      "url": "/pricing/industryratecoefficients/",
      "endpoint": "/ecore/api/v2/pricing/industryratecoefficients/",
      "access_level": "manager",
      "lft": 27,
      "rght": 28,
      "tree_id": 2,
      "level": 2
    }
  },
  {
    "model": "core.extranetnavigation",
    "pk": 45,
    "fields": {
      "updated_at": "2017-10-13T07:24:56.951Z",
      "created_at": "2017-10-13T07:24:56.951Z",
      "parent": 30,
      "name": "Price list",
      "url": "/",
      "endpoint": "/",
      "access_level": "manager",
      "lft": 30,
      "rght": 37,
      "tree_id": 2,
      "level": 1
    }
  },
  {
    "model": "core.extranetnavigation",
    "pk": 46,
    "fields": {
      "updated_at": "2017-10-13T07:25:19.356Z",
      "created_at": "2017-10-13T07:25:19.356Z",
      "parent": 45,
      "name": "Price lists",
      "url": "/pricing/pricelists/",
      "endpoint": "/ecore/api/v2/pricing/pricelists/",
      "access_level": "manager",
      "lft": 31,
      "rght": 32,
      "tree_id": 2,
      "level": 2
    }
  },
  {
    "model": "core.extranetnavigation",
    "pk": 47,
    "fields": {
      "updated_at": "2017-10-13T07:25:53.401Z",
      "created_at": "2017-10-13T07:25:53.401Z",
      "parent": 45,
      "name": "Price list rates",
      "url": "/pricing/pricelistrates/",
      "endpoint": "/ecore/api/v2/pricing/pricelistrates/",
      "access_level": "manager",
      "lft": 33,
      "rght": 34,
      "tree_id": 2,
      "level": 2
    }
  },
  {
    "model": "core.extranetnavigation",
    "pk": 48,
    "fields": {
      "updated_at": "2017-10-13T07:26:21.215Z",
      "created_at": "2017-10-13T07:26:21.215Z",
      "parent": 45,
      "name": "Price list rate coefficients",
      "url": "/pricing/pricelistratecoefficients/",
      "endpoint": "/ecore/api/v2/pricing/pricelistratecoefficients/",
      "access_level": "manager",
      "lft": 35,
      "rght": 36,
      "tree_id": 2,
      "level": 2
    }
  },
  {
    "model": "core.extranetnavigation",
    "pk": 49,
    "fields": {
      "updated_at": "2017-10-13T07:26:33.906Z",
      "created_at": "2017-10-13T07:26:33.906Z",
      "parent": 30,
      "name": "Bank Accounts",
      "url": "/",
      "endpoint": "/",
      "access_level": "manager",
      "lft": 38,
      "rght": 41,
      "tree_id": 2,
      "level": 1
    }
  },
  {
    "model": "core.extranetnavigation",
    "pk": 50,
    "fields": {
      "updated_at": "2017-10-13T07:27:03.797Z",
      "created_at": "2017-10-13T07:26:54.989Z",
      "parent": 49,
      "name": "Bank Accounts",
      "url": "/core/bankaccounts/",
      "endpoint": "/ecore/api/v2/core/bankaccounts/",
      "access_level": "manager",
      "lft": 39,
      "rght": 40,
      "tree_id": 2,
      "level": 2
    }
  },
  {
    "model": "core.extranetnavigation",
    "pk": 51,
    "fields": {
      "updated_at": "2017-10-13T07:27:40.324Z",
      "created_at": "2017-10-13T07:27:40.324Z",
      "parent": 30,
      "name": "Time Sheet",
      "url": "/",
      "endpoint": "/",
      "access_level": "manager",
      "lft": 42,
      "rght": 53,
      "tree_id": 2,
      "level": 1
    }
  },
  {
    "model": "core.extranetnavigation",
    "pk": 52,
    "fields": {
      "updated_at": "2017-10-13T07:28:34.934Z",
      "created_at": "2017-10-13T07:28:34.934Z",
      "parent": 51,
      "name": "Approved timesheets",
      "url": "/hr/timesheets/",
      "endpoint": "/ecore/api/v2/hr/timesheets/",
      "access_level": "manager",
      "lft": 43,
      "rght": 44,
      "tree_id": 2,
      "level": 2
    }
  },
  {
    "model": "core.extranetnavigation",
    "pk": 53,
    "fields": {
      "updated_at": "2017-10-13T07:28:59.248Z",
      "created_at": "2017-10-13T07:28:53.399Z",
      "parent": 51,
      "name": "Unapproved timesheets",
      "url": "/hr/timesheets/",
      "endpoint": "/ecore/api/v2/hr/timesheets/",
      "access_level": "manager",
      "lft": 45,
      "rght": 46,
      "tree_id": 2,
      "level": 2
    }
  },
  {
    "model": "core.extranetnavigation",
    "pk": 54,
    "fields": {
      "updated_at": "2017-10-13T07:30:04.923Z",
      "created_at": "2017-10-13T07:30:04.923Z",
      "parent": 51,
      "name": "Timesheet entries",
      "url": "/hr/timesheets/",
      "endpoint": "/ecore/api/v2/hr/timesheets/",
      "access_level": "manager",
      "lft": 47,
      "rght": 48,
      "tree_id": 2,
      "level": 2
    }
  },
  {
    "model": "core.extranetnavigation",
    "pk": 55,
    "fields": {
      "updated_at": "2017-10-13T07:30:21.613Z",
      "created_at": "2017-10-13T07:30:21.613Z",
      "parent": 51,
      "name": "Timesheet history",
      "url": "/hr/timesheets/",
      "endpoint": "/ecore/api/v2/hr/timesheets/",
      "access_level": "manager",
      "lft": 49,
      "rght": 50,
      "tree_id": 2,
      "level": 2
    }
  },
  {
    "model": "core.extranetnavigation",
    "pk": 56,
    "fields": {
      "updated_at": "2017-10-13T07:30:38.100Z",
      "created_at": "2017-10-13T07:30:38.100Z",
      "parent": 51,
      "name": "Timesheet issues",
      "url": "/hr/timesheetissues/",
      "endpoint": "/ecore/api/v2/hr/timesheetissues/",
      "access_level": "manager",
      "lft": 51,
      "rght": 52,
      "tree_id": 2,
      "level": 2
    }
  },
  {
    "model": "core.extranetnavigation",
    "pk": 57,
    "fields": {
      "updated_at": "2017-10-13T07:31:06.035Z",
      "created_at": "2017-10-13T07:31:06.035Z",
      "parent": 30,
      "name": "Superannuation funds",
      "url": "/candidate/superannuationfunds/",
      "endpoint": "/ecore/api/v2/candidate/superannuationfunds/",
      "access_level": "manager",
      "lft": 54,
      "rght": 55,
      "tree_id": 2,
      "level": 1
    }
  },
  {
    "model": "core.extranetnavigation",
    "pk": 58,
    "fields": {
      "updated_at": "2017-10-13T07:31:30.769Z",
      "created_at": "2017-10-13T07:31:30.770Z",
      "parent": 30,
      "name": "Invoice",
      "url": "/",
      "endpoint": "/",
      "access_level": "manager",
      "lft": 56,
      "rght": 61,
      "tree_id": 2,
      "level": 1
    }
  },
  {
    "model": "core.extranetnavigation",
    "pk": 59,
    "fields": {
      "updated_at": "2017-10-13T07:31:55.918Z",
      "created_at": "2017-10-13T07:31:55.918Z",
      "parent": 58,
      "name": "Company invoices",
      "url": "/core/invoices/",
      "endpoint": "/ecore/api/v2/core/invoices/",
      "access_level": "manager",
      "lft": 57,
      "rght": 58,
      "tree_id": 2,
      "level": 2
    }
  },
  {
    "model": "core.extranetnavigation",
    "pk": 60,
    "fields": {
      "updated_at": "2017-10-13T07:32:20.709Z",
      "created_at": "2017-10-13T07:32:20.709Z",
      "parent": 58,
      "name": "Invoice lines",
      "url": "/core/invoicelines/",
      "endpoint": "/ecore/api/v2/core/invoicelines/",
      "access_level": "manager",
      "lft": 59,
      "rght": 60,
      "tree_id": 2,
      "level": 2
    }
  },
  {
    "model": "core.extranetnavigation",
    "pk": 61,
    "fields": {
      "updated_at": "2017-10-13T07:32:49.008Z",
      "created_at": "2017-10-13T07:32:49.008Z",
      "parent": 30,
      "name": "PaySlips",
      "url": "/",
      "endpoint": "/",
      "access_level": "manager",
      "lft": 62,
      "rght": 69,
      "tree_id": 2,
      "level": 1
    }
  },
  {
    "model": "core.extranetnavigation",
    "pk": 62,
    "fields": {
      "updated_at": "2017-10-13T07:33:25.754Z",
      "created_at": "2017-10-13T07:33:25.754Z",
      "parent": 61,
      "name": "Payslips",
      "url": "/hr/payslips/",
      "endpoint": "/ecore/api/v2/hr/payslips/",
      "access_level": "manager",
      "lft": 63,
      "rght": 64,
      "tree_id": 2,
      "level": 2
    }
  },
  {
    "model": "core.extranetnavigation",
    "pk": 63,
    "fields": {
      "updated_at": "2017-10-13T07:33:45.793Z",
      "created_at": "2017-10-13T07:33:45.793Z",
      "parent": 61,
      "name": "Payslip lines",
      "url": "/hr/paysliplines/",
      "endpoint": "/ecore/api/v2/hr/paysliplines/",
      "access_level": "manager",
      "lft": 65,
      "rght": 66,
      "tree_id": 2,
      "level": 2
    }
  },
  {
    "model": "core.extranetnavigation",
    "pk": 64,
    "fields": {
      "updated_at": "2017-10-13T07:34:07.517Z",
      "created_at": "2017-10-13T07:34:07.517Z",
      "parent": 61,
      "name": "Payslip rules",
      "url": "/hr/paysliprules/",
      "endpoint": "/ecore/api/v2/hr/paysliprules/",
      "access_level": "manager",
      "lft": 67,
      "rght": 68,
      "tree_id": 2,
      "level": 2
    }
  },
  {
    "model": "core.extranetnavigation",
    "pk": 65,
    "fields": {
      "updated_at": "2017-10-13T07:34:40.877Z",
      "created_at": "2017-10-13T07:34:40.877Z",
      "parent": 30,
      "name": "Employment classifications",
      "url": "/skills/employmentclassifications/",
      "endpoint": "/ecore/api/v2/skills/employmentclassifications/",
      "access_level": "manager",
      "lft": 70,
      "rght": 71,
      "tree_id": 2,
      "level": 1
    }
  },
  {
    "model": "core.extranetnavigation",
    "pk": 66,
    "fields": {
      "updated_at": "2017-10-13T07:35:00.824Z",
      "created_at": "2017-10-13T07:35:00.824Z",
      "parent": null,
      "name": "H.R.",
      "url": "/",
      "endpoint": "/",
      "access_level": "manager",
      "lft": 1,
      "rght": 56,
      "tree_id": 3,
      "level": 0
    }
  },
  {
    "model": "core.extranetnavigation",
    "pk": 67,
    "fields": {
      "updated_at": "2017-10-13T07:35:56.146Z",
      "created_at": "2017-10-13T07:35:56.146Z",
      "parent": 66,
      "name": "Contact",
      "url": "/core/contacts/",
      "endpoint": "/ecore/api/v2/core/contacts/",
      "access_level": "manager",
      "lft": 2,
      "rght": 9,
      "tree_id": 3,
      "level": 1
    }
  },
  {
    "model": "core.extranetnavigation",
    "pk": 68,
    "fields": {
      "updated_at": "2017-10-13T07:36:25.058Z",
      "created_at": "2017-10-13T07:36:25.058Z",
      "parent": 67,
      "name": "Contacts",
      "url": "/core/contacts/",
      "endpoint": "/ecore/api/v2/core/contacts/",
      "access_level": "manager",
      "lft": 3,
      "rght": 4,
      "tree_id": 3,
      "level": 2
    }
  },
  {
    "model": "core.extranetnavigation",
    "pk": 69,
    "fields": {
      "updated_at": "2017-10-13T07:36:49.795Z",
      "created_at": "2017-10-13T07:36:49.796Z",
      "parent": 67,
      "name": "Contact unavailability",
      "url": "/core/contactunavailabilities/",
      "endpoint": "/ecore/api/v2/core/contactunavailabilities/",
      "access_level": "manager",
      "lft": 5,
      "rght": 6,
      "tree_id": 3,
      "level": 2
    }
  },
  {
    "model": "core.extranetnavigation",
    "pk": 70,
    "fields": {
      "updated_at": "2017-10-13T07:37:13.188Z",
      "created_at": "2017-10-13T07:37:13.188Z",
      "parent": 67,
      "name": "Contact notes",
      "url": "/core/notes/",
      "endpoint": "/ecore/api/v2/core/notes/",
      "access_level": "manager",
      "lft": 7,
      "rght": 8,
      "tree_id": 3,
      "level": 2
    }
  },
  {
    "model": "core.extranetnavigation",
    "pk": 71,
    "fields": {
      "updated_at": "2017-10-13T07:37:31.563Z",
      "created_at": "2017-10-13T07:37:31.563Z",
      "parent": 66,
      "name": "Candidate",
      "url": "/",
      "endpoint": "/",
      "access_level": "manager",
      "lft": 10,
      "rght": 27,
      "tree_id": 3,
      "level": 1
    }
  },
  {
    "model": "core.extranetnavigation",
    "pk": 72,
    "fields": {
      "updated_at": "2017-10-13T07:38:04.675Z",
      "created_at": "2017-10-13T07:38:04.675Z",
      "parent": 71,
      "name": "Candidate contacts",
      "url": "/candidate/candidatecontacts/",
      "endpoint": "/ecore/api/v2/candidate/candidatecontacts/",
      "access_level": "manager",
      "lft": 11,
      "rght": 12,
      "tree_id": 3,
      "level": 2
    }
  },
  {
    "model": "core.extranetnavigation",
    "pk": 73,
    "fields": {
      "updated_at": "2017-10-13T07:38:36.125Z",
      "created_at": "2017-10-13T07:38:36.125Z",
      "parent": 71,
      "name": "Tags",
      "url": "/core/tags/",
      "endpoint": "/ecore/api/v2/core/tags/",
      "access_level": "manager",
      "lft": 13,
      "rght": 14,
      "tree_id": 3,
      "level": 2
    }
  },
  {
    "model": "core.extranetnavigation",
    "pk": 74,
    "fields": {
      "updated_at": "2017-10-13T07:38:55.973Z",
      "created_at": "2017-10-13T07:38:55.973Z",
      "parent": 71,
      "name": "Visa types",
      "url": "/candidate/visatypes/",
      "endpoint": "/ecore/api/v2/candidate/visatypes/",
      "access_level": "manager",
      "lft": 15,
      "rght": 16,
      "tree_id": 3,
      "level": 2
    }
  },
  {
    "model": "core.extranetnavigation",
    "pk": 75,
    "fields": {
      "updated_at": "2017-10-13T07:39:22.626Z",
      "created_at": "2017-10-13T07:39:22.626Z",
      "parent": 71,
      "name": "Tag relationships",
      "url": "/candidate/tagrels/",
      "endpoint": "/ecore/api/v2/candidate/tagrels/",
      "access_level": "manager",
      "lft": 17,
      "rght": 18,
      "tree_id": 3,
      "level": 2
    }
  },
  {
    "model": "core.extranetnavigation",
    "pk": 76,
    "fields": {
      "updated_at": "2017-10-13T07:41:49.695Z",
      "created_at": "2017-10-13T07:40:38.562Z",
      "parent": 71,
      "name": "Candidate skills",
      "url": "/candidate/skillrels/",
      "endpoint": "/ecore/api/v2/candidate/skillrels/",
      "access_level": "manager",
      "lft": 19,
      "rght": 20,
      "tree_id": 3,
      "level": 2
    }
  },
  {
    "model": "core.extranetnavigation",
    "pk": 77,
    "fields": {
      "updated_at": "2017-10-13T07:41:25.678Z",
      "created_at": "2017-10-13T07:41:25.678Z",
      "parent": 71,
      "name": "Candidate skill rates",
      "url": "/candidate/skillraterels/",
      "endpoint": "/ecore/api/v2/candidate/skillraterels/",
      "access_level": "manager",
      "lft": 21,
      "rght": 22,
      "tree_id": 3,
      "level": 2
    }
  },
  {
    "model": "core.extranetnavigation",
    "pk": 78,
    "fields": {
      "updated_at": "2017-10-13T07:42:15.891Z",
      "created_at": "2017-10-13T07:42:15.891Z",
      "parent": 71,
      "name": "Candidate relationships",
      "url": "/candidate/skillraterels/",
      "endpoint": "/ecore/api/v2/candidate/skillraterels/",
      "access_level": "manager",
      "lft": 23,
      "rght": 24,
      "tree_id": 3,
      "level": 2
    }
  },
  {
    "model": "core.extranetnavigation",
    "pk": 79,
    "fields": {
      "updated_at": "2017-10-13T07:42:40.426Z",
      "created_at": "2017-10-13T07:42:40.426Z",
      "parent": 71,
      "name": "Candidate evaluations",
      "url": "/hr/candidateevaluations/",
      "endpoint": "/ecore/api/v2/hr/candidateevaluations/",
      "access_level": "manager",
      "lft": 25,
      "rght": 26,
      "tree_id": 3,
      "level": 2
    }
  },
  {
    "model": "core.extranetnavigation",
    "pk": 80,
    "fields": {
      "updated_at": "2017-10-13T07:42:55.123Z",
      "created_at": "2017-10-13T07:42:55.123Z",
      "parent": 66,
      "name": "Time Sheet",
      "url": "/",
      "endpoint": "/",
      "access_level": "manager",
      "lft": 28,
      "rght": 39,
      "tree_id": 3,
      "level": 1
    }
  },
  {
    "model": "core.extranetnavigation",
    "pk": 81,
    "fields": {
      "updated_at": "2017-10-13T07:43:22.419Z",
      "created_at": "2017-10-13T07:43:22.419Z",
      "parent": 80,
      "name": "Approved timesheets",
      "url": "/hr/timesheets/",
      "endpoint": "/ecore/api/v2/hr/timesheets/",
      "access_level": "manager",
      "lft": 29,
      "rght": 30,
      "tree_id": 3,
      "level": 2
    }
  },
  {
    "model": "core.extranetnavigation",
    "pk": 82,
    "fields": {
      "updated_at": "2017-10-13T07:43:39.654Z",
      "created_at": "2017-10-13T07:43:39.655Z",
      "parent": 80,
      "name": "Unapproved timesheets",
      "url": "/hr/timesheets/",
      "endpoint": "/ecore/api/v2/hr/timesheets/",
      "access_level": "manager",
      "lft": 31,
      "rght": 32,
      "tree_id": 3,
      "level": 2
    }
  },
  {
    "model": "core.extranetnavigation",
    "pk": 83,
    "fields": {
      "updated_at": "2017-10-13T07:43:57.394Z",
      "created_at": "2017-10-13T07:43:57.394Z",
      "parent": 80,
      "name": "Timesheet entries",
      "url": "/hr/timesheets/",
      "endpoint": "/ecore/api/v2/hr/timesheets/",
      "access_level": "manager",
      "lft": 33,
      "rght": 34,
      "tree_id": 3,
      "level": 2
    }
  },
  {
    "model": "core.extranetnavigation",
    "pk": 84,
    "fields": {
      "updated_at": "2017-10-13T07:44:17.929Z",
      "created_at": "2017-10-13T07:44:17.929Z",
      "parent": 80,
      "name": "Timesheet history",
      "url": "/hr/timesheets/",
      "endpoint": "/ecore/api/v2/hr/timesheets/",
      "access_level": "manager",
      "lft": 35,
      "rght": 36,
      "tree_id": 3,
      "level": 2
    }
  },
  {
    "model": "core.extranetnavigation",
    "pk": 85,
    "fields": {
      "updated_at": "2017-10-13T07:44:41.227Z",
      "created_at": "2017-10-13T07:44:41.228Z",
      "parent": 80,
      "name": "Timesheet issues",
      "url": "/hr/timesheetissues/",
      "endpoint": "/ecore/api/v2/hr/timesheetissues/",
      "access_level": "manager",
      "lft": 37,
      "rght": 38,
      "tree_id": 3,
      "level": 2
    }
  },
  {
    "model": "core.extranetnavigation",
    "pk": 86,
    "fields": {
      "updated_at": "2017-10-13T07:45:04.998Z",
      "created_at": "2017-10-13T07:45:04.998Z",
      "parent": 66,
      "name": "Skill",
      "url": "/",
      "endpoint": "/",
      "access_level": "manager",
      "lft": 40,
      "rght": 45,
      "tree_id": 3,
      "level": 1
    }
  },
  {
    "model": "core.extranetnavigation",
    "pk": 87,
    "fields": {
      "updated_at": "2017-10-13T07:45:24.977Z",
      "created_at": "2017-10-13T07:45:24.977Z",
      "parent": 86,
      "name": "Skills",
      "url": "/skills/skills/",
      "endpoint": "/ecore/api/v2/skills/skills/",
      "access_level": "manager",
      "lft": 41,
      "rght": 42,
      "tree_id": 3,
      "level": 2
    }
  },
  {
    "model": "core.extranetnavigation",
    "pk": 88,
    "fields": {
      "updated_at": "2017-10-13T07:45:49.448Z",
      "created_at": "2017-10-13T07:45:49.448Z",
      "parent": 86,
      "name": "Skill base rates",
      "url": "/skills/skillbaserates",
      "endpoint": "/ecore/api/v2/skills/skillbaserates",
      "access_level": "manager",
      "lft": 43,
      "rght": 44,
      "tree_id": 3,
      "level": 2
    }
  },
  {
    "model": "core.extranetnavigation",
    "pk": 89,
    "fields": {
      "updated_at": "2017-10-13T07:46:57.622Z",
      "created_at": "2017-10-13T07:46:15.988Z",
      "parent": 66,
      "name": "Tests",
      "url": "/",
      "endpoint": "/",
      "access_level": "manager",
      "lft": 46,
      "rght": 49,
      "tree_id": 3,
      "level": 1
    }
  },
  {
    "model": "core.extranetnavigation",
    "pk": 90,
    "fields": {
      "updated_at": "2017-10-13T07:47:12.501Z",
      "created_at": "2017-10-13T07:46:16.378Z",
      "parent": 89,
      "name": "Acceptance tests",
      "url": "/acceptance-tests/acceptancetests",
      "endpoint": "/ecore/api/v2/acceptance-tests/acceptancetests",
      "access_level": "manager",
      "lft": 47,
      "rght": 48,
      "tree_id": 3,
      "level": 2
    }
  },
  {
    "model": "core.extranetnavigation",
    "pk": 91,
    "fields": {
      "updated_at": "2017-10-13T07:47:38.182Z",
      "created_at": "2017-10-13T07:47:38.182Z",
      "parent": 66,
      "name": "Black lists",
      "url": "/hr/blacklists/",
      "endpoint": "/ecore/api/v2/hr/blacklists/",
      "access_level": "manager",
      "lft": 50,
      "rght": 51,
      "tree_id": 3,
      "level": 1
    }
  },
  {
    "model": "core.extranetnavigation",
    "pk": 92,
    "fields": {
      "updated_at": "2017-10-13T07:48:06.276Z",
      "created_at": "2017-10-13T07:48:06.276Z",
      "parent": 66,
      "name": "Favourite lists",
      "url": "/hr/favouritelists/",
      "endpoint": "/ecore/api/v2/hr/favouritelists/",
      "access_level": "manager",
      "lft": 52,
      "rght": 53,
      "tree_id": 3,
      "level": 1
    }
  },
  {
    "model": "core.extranetnavigation",
    "pk": 93,
    "fields": {
      "updated_at": "2017-10-13T07:48:35.386Z",
      "created_at": "2017-10-13T07:48:35.386Z",
      "parent": 66,
      "name": "Carrier lists",
      "url": "/hr/carrierlists/",
      "endpoint": "/ecore/api/v2/hr/carrierlists/",
      "access_level": "manager",
      "lft": 54,
      "rght": 55,
      "tree_id": 3,
      "level": 1
    }
  },
  {
    "model": "core.extranetnavigation",
    "pk": 94,
    "fields": {
      "updated_at": "2017-10-13T07:48:59.009Z",
      "created_at": "2017-10-13T07:48:59.009Z",
      "parent": null,
      "name": "Sales",
      "url": "/",
      "endpoint": "/",
      "access_level": "manager",
      "lft": 1,
      "rght": 46,
      "tree_id": 4,
      "level": 0
    }
  },
  {
    "model": "core.extranetnavigation",
    "pk": 95,
    "fields": {
      "updated_at": "2017-10-13T07:49:18.806Z",
      "created_at": "2017-10-13T07:49:18.806Z",
      "parent": 94,
      "name": "Company",
      "url": "/",
      "endpoint": "/",
      "access_level": "manager",
      "lft": 2,
      "rght": 17,
      "tree_id": 4,
      "level": 1
    }
  },
  {
    "model": "core.extranetnavigation",
    "pk": 96,
    "fields": {
      "updated_at": "2017-10-13T07:49:39.444Z",
      "created_at": "2017-10-13T07:49:39.444Z",
      "parent": 95,
      "name": "Companies",
      "url": "/core/companies/",
      "endpoint": "/ecore/api/v2/core/companies/",
      "access_level": "manager",
      "lft": 3,
      "rght": 4,
      "tree_id": 4,
      "level": 2
    }
  },
  {
    "model": "core.extranetnavigation",
    "pk": 97,
    "fields": {
      "updated_at": "2017-10-13T07:50:04.184Z",
      "created_at": "2017-10-13T07:50:04.184Z",
      "parent": 95,
      "name": "Company addresses",
      "url": "/core/companyaddresses/",
      "endpoint": "/ecore/api/v2/core/companyaddresses/",
      "access_level": "manager",
      "lft": 5,
      "rght": 6,
      "tree_id": 4,
      "level": 2
    }
  },
  {
    "model": "core.extranetnavigation",
    "pk": 98,
    "fields": {
      "updated_at": "2017-10-13T07:50:28.941Z",
      "created_at": "2017-10-13T07:50:28.941Z",
      "parent": 95,
      "name": "Company contacts",
      "url": "/core/companycontacts/",
      "endpoint": "/ecore/api/v2/core/companycontacts/",
      "access_level": "manager",
      "lft": 7,
      "rght": 8,
      "tree_id": 4,
      "level": 2
    }
  },
  {
    "model": "core.extranetnavigation",
    "pk": 99,
    "fields": {
      "updated_at": "2017-10-13T07:51:00.308Z",
      "created_at": "2017-10-13T07:51:00.308Z",
      "parent": 95,
      "name": "Company contacts relationships",
      "url": "/core/companycontactrelationships/",
      "endpoint": "/ecore/api/v2/core/companycontactrelationships/",
      "access_level": "manager",
      "lft": 9,
      "rght": 10,
      "tree_id": 4,
      "level": 2
    }
  },
  {
    "model": "core.extranetnavigation",
    "pk": 100,
    "fields": {
      "updated_at": "2017-10-13T07:51:23.892Z",
      "created_at": "2017-10-13T07:51:23.892Z",
      "parent": 95,
      "name": "Company localizations",
      "url": "/core/companylocalizations/",
      "endpoint": "/ecore/api/v2/core/companylocalizations/",
      "access_level": "manager",
      "lft": 11,
      "rght": 12,
      "tree_id": 4,
      "level": 2
    }
  },
  {
    "model": "core.extranetnavigation",
    "pk": 101,
    "fields": {
      "updated_at": "2017-10-13T07:51:47.457Z",
      "created_at": "2017-10-13T07:51:47.457Z",
      "parent": 95,
      "name": "Company relationships",
      "url": "/core/companyrels/",
      "endpoint": "/ecore/api/v2/core/companyrels/",
      "access_level": "manager",
      "lft": 13,
      "rght": 14,
      "tree_id": 4,
      "level": 2
    }
  },
  {
    "model": "core.extranetnavigation",
    "pk": 102,
    "fields": {
      "updated_at": "2017-10-13T07:52:07.648Z",
      "created_at": "2017-10-13T07:52:07.648Z",
      "parent": 95,
      "name": "Company trade references",
      "url": "/core/companytradereferences/",
      "endpoint": "/ecore/api/v2/core/companytradereferences/",
      "access_level": "manager",
      "lft": 15,
      "rght": 16,
      "tree_id": 4,
      "level": 2
    }
  },
  {
    "model": "core.extranetnavigation",
    "pk": 103,
    "fields": {
      "updated_at": "2017-10-13T07:52:20.488Z",
      "created_at": "2017-10-13T07:52:20.488Z",
      "parent": 94,
      "name": "Contact",
      "url": "/",
      "endpoint": "/",
      "access_level": "manager",
      "lft": 18,
      "rght": 25,
      "tree_id": 4,
      "level": 1
    }
  },
  {
    "model": "core.extranetnavigation",
    "pk": 104,
    "fields": {
      "updated_at": "2017-10-13T07:52:44.421Z",
      "created_at": "2017-10-13T07:52:44.421Z",
      "parent": 103,
      "name": "Contacts",
      "url": "/core/contacts/",
      "endpoint": "/ecore/api/v2/core/contacts/",
      "access_level": "manager",
      "lft": 19,
      "rght": 20,
      "tree_id": 4,
      "level": 2
    }
  },
  {
    "model": "core.extranetnavigation",
    "pk": 105,
    "fields": {
      "updated_at": "2017-10-13T07:53:06.746Z",
      "created_at": "2017-10-13T07:53:06.746Z",
      "parent": 103,
      "name": "Contact unavailability",
      "url": "/core/contactunavailabilities/",
      "endpoint": "/ecore/api/v2/core/contactunavailabilities/",
      "access_level": "manager",
      "lft": 21,
      "rght": 22,
      "tree_id": 4,
      "level": 2
    }
  },
  {
    "model": "core.extranetnavigation",
    "pk": 106,
    "fields": {
      "updated_at": "2017-10-13T07:53:43.072Z",
      "created_at": "2017-10-13T07:53:43.072Z",
      "parent": 103,
      "name": "Contact notes",
      "url": "/core/notes/",
      "endpoint": "/ecore/api/v2/core/notes/",
      "access_level": "manager",
      "lft": 23,
      "rght": 24,
      "tree_id": 4,
      "level": 2
    }
  },
  {
    "model": "core.extranetnavigation",
    "pk": 107,
    "fields": {
      "updated_at": "2017-10-13T07:58:16.018Z",
      "created_at": "2017-10-13T07:54:02.342Z",
      "parent": 94,
      "name": "Order",
      "url": "/",
      "endpoint": "/",
      "access_level": "manager",
      "lft": 26,
      "rght": 29,
      "tree_id": 4,
      "level": 1
    }
  },
  {
    "model": "core.extranetnavigation",
    "pk": 108,
    "fields": {
      "updated_at": "2017-10-13T07:58:09.075Z",
      "created_at": "2017-10-13T07:58:00.026Z",
      "parent": 107,
      "name": "Orders",
      "url": "/core/orders/",
      "endpoint": "/ecore/api/v2/core/orders/",
      "access_level": "manager",
      "lft": 27,
      "rght": 28,
      "tree_id": 4,
      "level": 2
    }
  },
  {
    "model": "core.extranetnavigation",
    "pk": 109,
    "fields": {
      "updated_at": "2017-10-13T07:58:52.252Z",
      "created_at": "2017-10-13T07:58:45.683Z",
      "parent": 94,
      "name": "Vacancy",
      "url": "/",
      "endpoint": "/",
      "access_level": "manager",
      "lft": 30,
      "rght": 37,
      "tree_id": 4,
      "level": 1
    }
  },
  {
    "model": "core.extranetnavigation",
    "pk": 110,
    "fields": {
      "updated_at": "2017-10-13T07:59:11.603Z",
      "created_at": "2017-10-13T07:59:05.619Z",
      "parent": 109,
      "name": "Vacancies",
      "url": "/hr/vacancies/",
      "endpoint": "/ecore/api/v2/hr/vacancies/",
      "access_level": "manager",
      "lft": 31,
      "rght": 32,
      "tree_id": 4,
      "level": 2
    }
  },
  {
    "model": "core.extranetnavigation",
    "pk": 111,
    "fields": {
      "updated_at": "2017-10-13T07:59:30.232Z",
      "created_at": "2017-10-13T07:59:30.232Z",
      "parent": 109,
      "name": "Vacancy dates",
      "url": "/hr/vacancydates/",
      "endpoint": "/ecore/api/v2/hr/vacancydates/",
      "access_level": "manager",
      "lft": 33,
      "rght": 34,
      "tree_id": 4,
      "level": 2
    }
  },
  {
    "model": "core.extranetnavigation",
    "pk": 112,
    "fields": {
      "updated_at": "2017-10-13T07:59:53.550Z",
      "created_at": "2017-10-13T07:59:53.550Z",
      "parent": 109,
      "name": "Vacancy offers",
      "url": "/hr/vacancyoffers/",
      "endpoint": "/ecore/api/v2/hr/vacancyoffers/",
      "access_level": "manager",
      "lft": 35,
      "rght": 36,
      "tree_id": 4,
      "level": 2
    }
  },
  {
    "model": "core.extranetnavigation",
    "pk": 113,
    "fields": {
      "updated_at": "2017-10-13T08:00:22.951Z",
      "created_at": "2017-10-13T08:00:16.962Z",
      "parent": 94,
      "name": "JobSite",
      "url": "/",
      "endpoint": "/",
      "access_level": "manager",
      "lft": 38,
      "rght": 45,
      "tree_id": 4,
      "level": 1
    }
  },
  {
    "model": "core.extranetnavigation",
    "pk": 114,
    "fields": {
      "updated_at": "2017-10-13T08:00:41.953Z",
      "created_at": "2017-10-13T08:00:41.953Z",
      "parent": 113,
      "name": "Jobsites",
      "url": "/hr/jobsites/",
      "endpoint": "/ecore/api/v2/hr/jobsites/",
      "access_level": "manager",
      "lft": 39,
      "rght": 40,
      "tree_id": 4,
      "level": 2
    }
  },
  {
    "model": "core.extranetnavigation",
    "pk": 115,
    "fields": {
      "updated_at": "2017-10-13T08:01:05.196Z",
      "created_at": "2017-10-13T08:01:05.196Z",
      "parent": 113,
      "name": "Jobsite addresses",
      "url": "/hr/jobsiteaddresses/",
      "endpoint": "/ecore/api/v2/hr/jobsiteaddresses/",
      "access_level": "manager",
      "lft": 41,
      "rght": 42,
      "tree_id": 4,
      "level": 2
    }
  },
  {
    "model": "core.extranetnavigation",
    "pk": 116,
    "fields": {
      "updated_at": "2017-10-13T08:01:22.345Z",
      "created_at": "2017-10-13T08:01:22.345Z",
      "parent": 113,
      "name": "Jobsite unavailabilities",
      "url": "/hr/jobsiteunavailabilities/",
      "endpoint": "/ecore/api/v2/hr/jobsiteunavailabilities/",
      "access_level": "manager",
      "lft": 43,
      "rght": 44,
      "tree_id": 4,
      "level": 2
    }
  },
  {
    "model": "core.extranetnavigation",
    "pk": 117,
    "fields": {
      "updated_at": "2017-11-09T20:54:18.577Z",
      "created_at": "2017-10-27T11:41:04.512Z",
      "parent": null,
      "name": "Approved timesheets",
      "url": "/hr/timesheets/approved/",
      "endpoint": "/ecore/api/v2/hr/timesheets/approved/",
<<<<<<< HEAD
      "access_level": "candidate",
=======
      "access_level": "client",
>>>>>>> 3faac12b
      "lft": 1,
      "rght": 2,
      "tree_id": 5,
      "level": 0
    }
  },
  {
    "model": "core.extranetnavigation",
    "pk": 118,
    "fields": {
      "updated_at": "2017-11-09T20:54:28.748Z",
      "created_at": "2017-10-27T11:41:23.441Z",
      "parent": null,
      "name": "Timesheet history",
      "url": "/hr/timesheets/history/",
      "endpoint": "/ecore/api/v2/hr/timesheets/history/",
<<<<<<< HEAD
      "access_level": "candidate",
=======
      "access_level": "client",
>>>>>>> 3faac12b
      "lft": 1,
      "rght": 2,
      "tree_id": 6,
      "level": 0
    }
  },
  {
    "model": "core.extranetnavigation",
    "pk": 119,
    "fields": {
      "updated_at": "2017-11-09T20:54:38.402Z",
      "created_at": "2017-10-27T11:41:48.256Z",
      "parent": null,
      "name": "Unapproved timesheets",
      "url": "/hr/timesheets/unapproved/",
      "endpoint": "/ecore/api/v2/hr/timesheets/unapproved/",
<<<<<<< HEAD
      "access_level": "candidate",
=======
      "access_level": "client",
>>>>>>> 3faac12b
      "lft": 1,
      "rght": 2,
      "tree_id": 7,
      "level": 0
    }
  }
]<|MERGE_RESOLUTION|>--- conflicted
+++ resolved
@@ -1981,11 +1981,7 @@
       "name": "Approved timesheets",
       "url": "/hr/timesheets/approved/",
       "endpoint": "/ecore/api/v2/hr/timesheets/approved/",
-<<<<<<< HEAD
-      "access_level": "candidate",
-=======
       "access_level": "client",
->>>>>>> 3faac12b
       "lft": 1,
       "rght": 2,
       "tree_id": 5,
@@ -2002,11 +1998,7 @@
       "name": "Timesheet history",
       "url": "/hr/timesheets/history/",
       "endpoint": "/ecore/api/v2/hr/timesheets/history/",
-<<<<<<< HEAD
-      "access_level": "candidate",
-=======
       "access_level": "client",
->>>>>>> 3faac12b
       "lft": 1,
       "rght": 2,
       "tree_id": 6,
@@ -2023,11 +2015,7 @@
       "name": "Unapproved timesheets",
       "url": "/hr/timesheets/unapproved/",
       "endpoint": "/ecore/api/v2/hr/timesheets/unapproved/",
-<<<<<<< HEAD
-      "access_level": "candidate",
-=======
       "access_level": "client",
->>>>>>> 3faac12b
       "lft": 1,
       "rght": 2,
       "tree_id": 7,
