--- conflicted
+++ resolved
@@ -98,22 +98,12 @@
 
 
 class ApproveInvoiceView(APIView):
-<<<<<<< HEAD
     def post(self, request, *args, **kwargs):
         from r3sourcer.apps.hr.tasks import send_invoice_email
         invoice = get_object_or_404(Invoice, id=self.kwargs['id'])
         invoice.approved = True
         invoice.provider_representative = request.user.contact.get_company_contact_by_company(
             invoice.provider_company)
-=======
-    def post(self, *args, **kwargs):
-        company_contact = self.request.user.contact.company_contact.last()
-        if company_contact is None:
-            raise exceptions.ValidationError({'error': _('User has no company contact!')})
-        invoice = get_object_or_404(Invoice, id=self.kwargs['id'])
-        invoice.approved = True
-        invoice.provider_representative = company_contact
->>>>>>> 5be48b91
         invoice.save()
         sync_invoice.delay(invoice.id)
         send_invoice_email.delay(invoice.id)
