from django.contrib.contenttypes.models import ContentType
from django.db.models import Q
from django_filters import (
    CharFilter, UUIDFilter, NumberFilter, BooleanFilter, ModelChoiceFilter,
)
from django_filters.rest_framework import FilterSet
from rest_framework.filters import OrderingFilter

from r3sourcer.apps.core import models
from r3sourcer.apps.core.models.constants import CANDIDATE
from r3sourcer.apps.core.utils.user import get_default_company


class CompanyFilter(FilterSet):
    name = CharFilter(name='name', method='filter_name')
    country = CharFilter(name='addresses', method='filter_country')
    state = UUIDFilter(method='filter_state')
    status = NumberFilter(method='filter_status')
    portfolio_manager = UUIDFilter(method='filter_portfolio_manager')
    regular_company = UUIDFilter(method='filter_regular_company')

    class Meta:
        model = models.Company
        fields = ['name', 'business_id', 'country', 'type', 'id']

    def filter_name(self, queryset, name, value):
        return queryset.filter(
            name__icontains=value,
        )

    def filter_country(self, queryset, name, value):
        return queryset.filter(
            company_addresses__hq=True,
            company_addresses__address__country=value
        )

    def filter_state(self, queryset, name, value):
        return queryset.filter(
            company_addresses__hq=True,
            company_addresses__address__state=value
        )

    def filter_status(self, queryset, name, value):
        objects = self._fetch_workflow_objects(value)
        return queryset.filter(
            Q(regular_companies__id__in=objects) |
            Q(master_companies__id__in=objects)
        )

    def filter_regular_company(self, queryset, name, value):
        return queryset.filter(master_companies__regular_company=value)

    def filter_portfolio_manager(self, queryset, name, value):
        return queryset.filter(
            Q(regular_companies__primary_contact=value) |
            Q(master_companies__primary_contact=value)
        )

    def _fetch_workflow_objects(self, value):  # pragma: no cover
        content_type = ContentType.objects.get_for_model(models.CompanyRel)
        objects = models.WorkflowObject.objects.filter(
            state__number=value,
            state__workflow__model=content_type,
            active=True,
        ).distinct('object_id').values_list('object_id', flat=True)

        return objects


class CompanyLocalizationFilter(FilterSet):
    field_name = CharFilter(name='field_name', lookup_expr='icontains')
    country = CharFilter(name='country', method='filter_country')

    class Meta:
        model = models.CompanyLocalization
        fields = ['field_name', 'country']

    def filter_country(self, queryset, name, value):
        qs = queryset.filter(
            country=value
        )

        if qs.exists():
            return qs
        return queryset.filter(country__isnull=True)


class CompanyAddressFilter(FilterSet):
    portfolio_manager = UUIDFilter(method='filter_portfolio_manager')
    state = NumberFilter(method='filter_state')

    class Meta:
        model = models.CompanyAddress
        fields = ['portfolio_manager', 'company']

    def filter_portfolio_manager(self, queryset, name, value):
        return queryset.filter(
            Q(company__regular_companies__primary_contact=value) |
            Q(company__master_companies__primary_contact=value)
        )

    def _fetch_workflow_objects(self, value):  # pragma: no cover
        content_type = ContentType.objects.get_for_model(models.CompanyRel)
        objects = models.WorkflowObject.objects.filter(
            state__number=value,
            state__workflow__model=content_type,
            active=True,
        ).distinct('object_id').values_list('object_id', flat=True)

        return objects

    def filter_state(self, queryset, name, value):
        objects = self._fetch_workflow_objects(value)
        return queryset.filter(
            Q(company__regular_companies__id__in=objects) |
            Q(company__master_companies__id__in=objects)
        )


class ApiOrderingFilter(OrderingFilter):

    def get_default_valid_fields(self, queryset, view, context={}):
        if hasattr(view, 'endpoint'):
            endpoint = view.endpoint
            fields = endpoint.get_metadata_fields(False)
            return set([
                (field, field)
                for field in fields if '__str__' not in field
            ])

        return super(ApiOrderingFilter, self).get_default_valid_fields(
            queryset, view, context
        )

    def remove_invalid_fields(self, queryset, fields, view, request):
        valid_fields = [item[0] for item in self.get_valid_fields(queryset, view, {'request': request})]
        return [term.replace('.', '__') for term in fields if term.lstrip('-') in valid_fields]


class WorkflowNodeFilter(FilterSet):
    default = BooleanFilter(method='filter_default')
    company = ModelChoiceFilter(
        queryset=models.Company.objects,
        method='filter_company'
    )

    class Meta:
        model = models.WorkflowNode
        fields = ['workflow', 'company', 'default']

    def filter_default(self, queryset, name, value):
        if value:
            return queryset.filter(
                company=get_default_company()
            )
        return queryset

    def filter_company(self, queryset, name, value):
        if not value:
            return queryset

        company_nodes = models.WorkflowNode.get_company_nodes(
            value, nodes=queryset
        )

        return company_nodes


class DashboardModuleFilter(FilterSet):

    model = CharFilter(name='content_type', lookup_expr='model__icontains')
    app_label = CharFilter(name='content_type', lookup_expr='app_label__icontains')

    class Meta:
        model = models.DashboardModule
        fields = ('model', 'app_label', 'is_active')


class CompanyContactFilter(FilterSet):
    company = UUIDFilter(method='filter_company')
    manager = UUIDFilter(method='filter_manager')
    is_manager = BooleanFilter(method='filter_is_manager')
    jobsites = UUIDFilter(method='filter_jobsite')
    customer_company = UUIDFilter(method='filter_customer_company', distinct=True)
    master_company = UUIDFilter(method='filter_master_company', distinct=True)

    class Meta:
<<<<<<< HEAD
        model = models.CompanyContact
        fields = ['job_title']
=======
        model = CompanyContact
        fields = ['id', 'job_title']
>>>>>>> 7907e2a9

    def filter_company(self, queryset, name, value):
        return queryset.filter(
            relationships__company_id=value
        )

    def filter_manager(self, queryset, name, value):
        return queryset.filter(
            relationships__company__manager_id=value
        )

    def filter_is_manager(self, queryset, name, value):
        return queryset.filter(
            companies__isnull=False,
        )

    def filter_jobsite(self, queryset, name, value):
        return queryset.filter(jobsites=value)

    def filter_customer_company(self, queryset, name, value):
        return queryset.filter(company_accounts__regular_company=value).distinct()

    def filter_master_company(self, queryset, name, value):
        return queryset.filter(company_accounts__master_company=value).distinct()


class CompanyContactRelationshipFilter(FilterSet):
    company = UUIDFilter(method='filter_company')

    class Meta:
        model = models.CompanyContactRelationship
        fields = ['company']

    def filter_company(self, queryset, name, value):
        return queryset.filter(
            company_id=value
        )


class FormFieldFilter(FilterSet):

    class Meta:
        model = models.FormField
        fields = ('group',)


class WorkflowObjectFilter(FilterSet):

    class Meta:
        model = models.WorkflowObject
        fields = ('object_id',)


class RegionFilter(FilterSet):

    country = UUIDFilter(method='filter_country')

    class Meta:
        model = models.Region
        fields = ('country',)

    def filter_country(self, queryset, name, value):
        return queryset.filter(Q(country_id=value) | Q(country__code2=value))


class ContactFilter(FilterSet):

    state = UUIDFilter(method='filter_state')
    contact_type = CharFilter(method='filter_contact_type')

    class Meta:
        model = models.Contact
        fields = ['state']

    def filter_state(self, queryset, name, value):
        return queryset.filter(address__state=value)

    def filter_contact_type(self, queryset, name, value):
        if value == CANDIDATE:
            return queryset.filter(candidate_contacts__isnull=False)
        elif value:
            return queryset.filter(company_contact__role=value)

        return queryset<|MERGE_RESOLUTION|>--- conflicted
+++ resolved
@@ -185,13 +185,8 @@
     master_company = UUIDFilter(method='filter_master_company', distinct=True)
 
     class Meta:
-<<<<<<< HEAD
         model = models.CompanyContact
-        fields = ['job_title']
-=======
-        model = CompanyContact
         fields = ['id', 'job_title']
->>>>>>> 7907e2a9
 
     def filter_company(self, queryset, name, value):
         return queryset.filter(
