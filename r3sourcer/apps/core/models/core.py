--- conflicted
+++ resolved
@@ -33,12 +33,9 @@
 from mptt.models import MPTTModel, TreeForeignKey
 from phonenumber_field.modelfields import PhoneNumberField
 
-<<<<<<< HEAD
-from r3sourcer.apps.company_settings.models import CompanySettings
-=======
 from r3sourcer.apps.company_settings.models import GlobalPermission
 from r3sourcer.apps.logger.main import endless_logger
->>>>>>> 3faac12b
+from r3sourcer.apps.company_settings.models import CompanySettings
 from ..decorators import workflow_function
 from ..fields import ContactLookupField
 from ..utils.user import get_default_company
@@ -860,11 +857,9 @@
         default='4-1000',
     )
 
-<<<<<<< HEAD
     company_settings = models.OneToOneField(CompanySettings, blank=True, null=True)
-=======
+
     groups = models.ManyToManyField(Group, related_name='companies')
->>>>>>> 3faac12b
 
     class Meta:
         verbose_name = _("Company")
