<<<<<<< HEAD
from django.core.exceptions import ValidationError
=======
from django.db import models
>>>>>>> e93a4043


class ContactLookupField(object):
    """Virtual field used to lookup contact model fields"""

    blank = True
    auto_created = True
    concrete = False
    editable = False
    is_relation = False
    unique = False
    help_text = None
    remote_field = None
    primary_key = False
    one_to_one = False
    one_to_many = False
    serialize = False

    def __init__(self, lookup_model, help_text=None, lookup_name=None, read_only=False):
        super(ContactLookupField, self).__init__()
        self.name = None
        self.attname = None
        self.column = None
        self.lookup_name = lookup_name
        self.lookup_field = None
        self.lookup_model = lookup_model
        self.model = None
        self.read_only = read_only

    def contribute_to_class(self, cls, name):
        self.name = self.attname = self.column = name
        if self.lookup_name is None:
            self.lookup_name = name
        self.model = cls
        cls._meta.add_field(self, private=True)
        setattr(cls, name, self)
        self.setup_lookup_field()

    def setup_lookup_field(self):
        self.lookup_field = self.lookup_model._meta.get_field(self.lookup_name)
        self.unique = self.lookup_field.unique
        self.help_text = self.lookup_field.help_text
        self.verbose_name = self.lookup_field.verbose_name

    def __get__(self, instance, owner):
        if instance is None:
            return self

        try:
            return getattr(instance.contact, self.lookup_name)
        except self.model.contact.RelatedObjectDoesNotExist:
            return None

    def __set__(self, instance, value):
        if self.read_only or instance is None:
            return
        try:
            instance.contact
        except self.model.contact.RelatedObjectDoesNotExist:
            instance.contact = self.lookup_model()
        setattr(instance.contact, self.lookup_name, value)

    def clean(self, value, model_instance):
        if model_instance is not None:
            model_instance = model_instance.contact
        return self.lookup_field.clean(value, model_instance)

    def get_default(self):
        if self.lookup_field is None:
            return None
        return self.lookup_field.get_default()

    def formfield(self):
        return self.lookup_field.formfield()

<<<<<<< HEAD
    def to_python(self, value):
        if isinstance(value, self.lookup_model):
            return value

        if value is None:
            return value

        data = {
            self.lookup_name: value
        }
        try:
            contact = self.lookup_model(**data)
        except:
            raise ValidationError
        return contact
=======

class AliasField(models.Field):

    def contribute_to_class(self, cls, name, private_only=False):
        '''
            virtual_only is deprecated in favor of private_only
        '''
        super(AliasField, self).contribute_to_class(cls, name, private_only=True)
        setattr(cls, name, self)

    def __get__(self, instance, instance_type=None):
        return getattr(instance, self.db_column)
>>>>>>> e93a4043
<|MERGE_RESOLUTION|>--- conflicted
+++ resolved
@@ -1,8 +1,5 @@
-<<<<<<< HEAD
+from django.db import models
 from django.core.exceptions import ValidationError
-=======
-from django.db import models
->>>>>>> e93a4043
 
 
 class ContactLookupField(object):
@@ -78,7 +75,6 @@
     def formfield(self):
         return self.lookup_field.formfield()
 
-<<<<<<< HEAD
     def to_python(self, value):
         if isinstance(value, self.lookup_model):
             return value
@@ -94,7 +90,7 @@
         except:
             raise ValidationError
         return contact
-=======
+
 
 class AliasField(models.Field):
 
@@ -106,5 +102,4 @@
         setattr(cls, name, self)
 
     def __get__(self, instance, instance_type=None):
-        return getattr(instance, self.db_column)
->>>>>>> e93a4043
+        return getattr(instance, self.db_column)