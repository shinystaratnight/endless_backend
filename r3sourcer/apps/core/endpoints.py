--- conflicted
+++ resolved
@@ -470,27 +470,6 @@
 
     ordering_mapping = {'company': 'company.name'}
 
-<<<<<<< HEAD
-    # # FIXME: change to real filters
-    # def get_list_filter(self):
-    #     states_part = partial(
-    #         models.WorkflowNode.get_model_all_states, models.CompanyRel
-    #     )
-    #     list_filter = ['company', 'primary_contact.contact', {
-    #         'type': constants.FIELD_SELECT,
-    #         'field': 'active_states',
-    #         'choices': lazy(states_part, list)(),
-    #     }, {
-    #         'type': constants.FIELD_RELATED,
-    #         'field': 'portfolio_manager',
-    #         'endpoint': api_reverse_lazy('core/companycontacts'),
-    #     }, {
-    #         'field': 'updated_at',
-    #         'type': constants.FIELD_DATE,
-    #     }]
-    #
-    #     return list_filter
-=======
     # FIXME: change to real filters
     def get_list_filter(self):
         states_part = partial(
@@ -510,7 +489,6 @@
         }]
 
         return list_filter
->>>>>>> 59950296
 
     # FIXME: add/change to real actions
     @bulk_action(method='POST', text=_('Delete selected'))
