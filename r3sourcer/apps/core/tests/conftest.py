import binascii
import copy
import pytest

from unittest.mock import patch
from django.contrib.contenttypes.models import ContentType
from django.contrib.sites.models import Site
from django.core.management import call_command
from django.core.files.base import ContentFile

from r3sourcer.apps.candidate.models import CandidateContact, CandidateRel
from r3sourcer.apps.core import models
from r3sourcer.apps.core.models.core import Role


@pytest.fixture
def user(db):
    return models.User.objects.create_user(
        email='test@test.tt', phone_mobile='+12345678901',
        password='test1234'
    )


@pytest.fixture
def user_sec(db):
    return models.User.objects.create_user(
        email='test_sec@test.tt', phone_mobile='+12345678902',
        password='test1234'
    )


@pytest.fixture
def another_user(db, faker):
    return models.User.objects.create_user(
        password=faker.password(),
        email='secondary@test.tt', phone_mobile='+12345678922'
    )


@pytest.fixture
def primary_user(db):
    return models.User.objects.create_user(
        email='primary@test.tt', phone_mobile='+12345678921',
        password='primary1234'
    )


@pytest.fixture
def staff_user(db):
    return models.User.objects.create_user(
        email='staff@test.tt', phone_mobile='+12345123451',
        password='staff-user'
    )


@pytest.fixture
def superuser(db):
    return models.User.objects.create_superuser(
        email='test@test.tt', phone_mobile='+12345678901',
        password='test1234'
    )


@pytest.fixture
@patch('r3sourcer.apps.core.models.core.fetch_geo_coord_by_address', return_value=(42, 42))
def addresses(mock_fetch, db):
    country = models.Country.objects.get(code2='AU')
    state = models.Region.objects.create(name='test', country=country)
    city = models.City.objects.create(name='city', country=country)
    return [
        models.Address.objects.create(
            street_address='street%d' % i, city=city,
            postal_code='111%d' % i,
            state=state, country=country
        ) for i in range(4)
    ]


@pytest.fixture
def address(db, addresses):
    return addresses[0]


@pytest.fixture
def contact_address(db, addresses):
    return addresses[3]


@pytest.fixture
def contact(db, user, contact_data, contact_address):
    contact = user.contact
    keys = (
        'title', 'first_name', 'password', 'last_name', 'email', 'gender',
        'phone_mobile', 'marital_status', 'birthday', 'spouse_name', 'children'
    )
    for key in keys:
        setattr(contact, key, contact_data[key])
    contact.address = contact_address
    contact.save()
    return contact


@pytest.fixture
def contact_sec(db, user_sec):
    return user_sec.contact


@pytest.fixture
def manager(db, contact):
    return models.CompanyContact.objects.create(contact=contact)


@pytest.fixture
def primary_company_contact(db, primary_user):
    return models.CompanyContact.objects.create(contact=primary_user.contact)


@pytest.fixture
def staff_company_contact(db, staff_user):
    return models.CompanyContact.objects.create(contact=staff_user.contact)


@pytest.fixture
def company_other(db, manager, addresses):
    comp = models.Company.objects.create(
        name='Company',
        business_id='111',
        registered_for_gst=True,
        manager=manager,
        type=models.Company.COMPANY_TYPES.master,
    )

    models.CompanyAddress.objects.create(
        company=comp,
        address=addresses[1],
        name='Test',
    )

    return comp


@pytest.fixture
def company_regular(db, manager):
    return models.Company.objects.create(
        name='Company regular',
        business_id='222',
        registered_for_gst=True,
        manager=manager,
        type=models.Company.COMPANY_TYPES.regular,
    )


@pytest.fixture
def company_address_regular(db, manager, addresses, company_regular):
    return models.CompanyAddress.objects.create(
        company=company_regular,
        address=addresses[1],
        name='Test regular',
    )


@pytest.fixture
def company(db, manager):
    return models.Company.objects.create(
        name='Company',
        business_id='111',
        registered_for_gst=True,
        manager=manager,
        type=models.Company.COMPANY_TYPES.master,
    )


@pytest.fixture
def company_address(db, manager, addresses, company):
    return models.CompanyAddress.objects.create(
        company=company,
        address=addresses[2],
        name='Test',
    )


@pytest.fixture
def workflow_ct(db):
    obj, _ = ContentType.objects.get_or_create(
        app_label="core",
        model="workflowprocess"
    )
    return obj


def prefill_workflow():
    company = models.Company.objects.create(
        name='New C',
        business_id='123',
        registered_for_gst=True,
        type=models.Company.COMPANY_TYPES.master,
    )
    content_type, created = ContentType.objects.get_or_create(app_label="core", model="workflowprocess")
    workflow, created = models.Workflow.objects.get_or_create(name="test_workflow", model=content_type)
    data = [
        {"active": [0], "required_states": ["and", 40]},
        {"active": [10], "required_states": None},
        {"active": [10, 20], "required_states": ['and', 10]},
        {"active": [30], "required_states": ["and", 10, 20], "required_functions": ["and", "is_test_function"]},
        {"active": [30, 40], "required_states": ["or", 20, 30]},
        {"active": [40, 50], "required_states": ["and", 30, 40]},
        {"active": [60], "required_states": ["or", 40, 50]},
        {"active": [70], },
        {"active": [80], "required_states": ["and", 30], "actions": ["content_type"]},
        {"active": [90], "required_states": ["and", 30], "actions": ["test"]},
        {"active": [10, 20, 100], },
        {"required_states": ["and", 30]},
        {},
    ]

    counter = 0
    for rule in data:
        models.WorkflowNode.objects.get_or_create(number=counter * 10,
                                                  name_before_activation="State " + str(counter * 10),
                                                  workflow=workflow, company=company,
                                                  rules=rule, hardlock=True)
        counter += 1


@pytest.fixture(scope='session')
def django_db_setup(django_db_setup, django_db_blocker):
    with django_db_blocker.unblock():
        call_command('cities_light_curr', '--force-import-all')
        call_command('loaddata', 'company_localization.json')
        prefill_workflow()


@pytest.fixture
def company_rel(db, company, company_regular, primary_company_contact):
    return models.CompanyRel.objects.create(
        master_company=company,
        regular_company=company_regular,
        primary_contact=primary_company_contact
    )


@pytest.fixture
def staff_relationship(db, staff_company_contact, company):
    return models.CompanyContactRelationship.objects.create(
        company_contact=staff_company_contact,
        company=company,
    )


@pytest.fixture
def picture(faker):
    # See: http://stackoverflow.com/a/30290754
    sequence = binascii.unhexlify(
        'FFD8FFE000104A46494600010101004800480000FFDB004300FFFFFFFFFFFFFFFFFFFF'
        'FFFFFFFFFFFFFFFFFFFFFFFFFFFFFFFFFFFFFFFFFFFFFFFFFFFFFFFFFFFFFFFFFFFFFF'
        'FFFFFFFFFFFFFFFFFFFFFFFFFFFFFFFFFFFFFFFFC2000B080001000101011100FFC400'
        '14100100000000000000000000000000000000FFDA0008010100013F10')
    return ContentFile(bytes(sequence), faker.file_name(extension='jpg'))


@pytest.fixture
def contact_phone():
    return '+41789272696'


@pytest.fixture
def contact_data(faker, contact_phone, picture):
    return dict(
        title='Mr.',
        first_name=faker.first_name(),
        password=faker.password(),
        last_name=faker.last_name(),
        email=faker.email(),
        phone_mobile=contact_phone,
        gender=models.Contact._meta.get_field('gender').choices[0][0],
        marital_status=models.Contact.MARITAL_STATUS_CHOICES.Single,
        birthday=faker.date_time_this_year().date(),
        spouse_name=faker.name(),
        children=0,
        is_available=faker.boolean(),
        picture=copy.deepcopy(picture),
    )


@pytest.fixture
def order(db, company, manager):
    customer_company = models.Company.objects.create(
        name='CustomerCompany',
        business_id='222',
        registered_for_gst=True,
        manager=manager
    )

    return models.Order.objects.create(customer_company=customer_company, provider_company=company)


@pytest.fixture
def country(db):
    return models.Country.objects.get(code2='AU')


@pytest.fixture
def city(db, country):
    return models.City.objects.filter(country=country).order_by('name').first()


@pytest.fixture
def region(db, city):
    return models.Region.objects.get(pk=city.region.pk)


@pytest.fixture
def invoice(db, company, company_regular):
    return models.Invoice.objects.create(
        provider_company=company,
        customer_company=company_regular,
        total_with_tax=20,
        total=15,
        tax=5,
        myob_number='test'
    )


@pytest.fixture
def invoice_rule(db, company):
    return models.InvoiceRule.objects.create(
        company=company,
        serial_number='TEST',
        starting_number=100,
        comment='comment',
        notice='notice'
    )


@pytest.fixture
def site(db):
    return Site.objects.create(
        domain='test.tt',
        name='Test'
    )


@pytest.fixture
def site_company(db, site, company):
    return models.SiteCompany.objects.create(
        company=company,
        site=site
    )


@pytest.fixture
def site_regular_company(db, site, company_regular):
    return models.SiteCompany.objects.create(
        company=company_regular,
        site=site
    )


@pytest.fixture
def dashboard_modules(db):
    return models.DashboardModule.objects.bulk_create([
        models.DashboardModule(
            content_type=ContentType.objects.get_for_model(models.CompanyContact),
            is_active=True
        ),
        models.DashboardModule(
            content_type=ContentType.objects.get_for_model(models.CompanyAddress),
            is_active=True
        ),
        models.DashboardModule(
            content_type=ContentType.objects.get_for_model(models.Company),
            is_active=True
        ),
        models.DashboardModule(
            content_type=ContentType.objects.get_for_model(models.SiteCompany),
            is_active=False
        ),
    ])


@pytest.fixture
def company_contact(db, contact):
    return models.CompanyContact.objects.create(
        contact=contact
    )


@pytest.fixture
def user_dashboard_module(db, dashboard_modules, company_contact):
    return models.UserDashboardModule.objects.create(
        company_contact=company_contact,
        dashboard_module=dashboard_modules[0],
        position=0
    )


@pytest.fixture
def candidate_contact(db, contact):
    return CandidateContact.objects.create(
        contact=contact
    )


@pytest.fixture
def candidate_contact_sec(db, contact_sec):
    return CandidateContact.objects.create(
        contact=contact_sec
    )


@pytest.fixture
def candidate_rel(db, candidate_contact, company, company_contact):
    return CandidateRel.objects.create(
        candidate_contact=candidate_contact,
        master_company=company,
        company_contact=company_contact,
    )


@pytest.fixture
<<<<<<< HEAD
def candidate_rel_sec(db, candidate_contact_sec, company, company_contact):
    return CandidateRel.objects.create(
        candidate_contact=candidate_contact_sec,
        master_company=company,
        company_contact=company_contact,
    )
=======
def roles(db):
    candidate = Role.objects.create(name='candidate')
    role = Role.objects.create(name='manager')
    client = Role.objects.create(name='client')
    return [candidate, role, client]
>>>>>>> 580351f0
<|MERGE_RESOLUTION|>--- conflicted
+++ resolved
@@ -418,17 +418,17 @@
 
 
 @pytest.fixture
-<<<<<<< HEAD
 def candidate_rel_sec(db, candidate_contact_sec, company, company_contact):
     return CandidateRel.objects.create(
         candidate_contact=candidate_contact_sec,
         master_company=company,
         company_contact=company_contact,
     )
-=======
+
+
+@pytest.fixture
 def roles(db):
     candidate = Role.objects.create(name='candidate')
     role = Role.objects.create(name='manager')
     client = Role.objects.create(name='client')
-    return [candidate, role, client]
->>>>>>> 580351f0
+    return [candidate, role, client]