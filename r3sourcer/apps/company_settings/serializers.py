from django.contrib.auth.models import Group
from rest_framework import serializers

from r3sourcer.apps.company_settings.models import CompanySettings, MYOBAccount, MYOBSettings, MYOBCompanyFile
from r3sourcer.apps.core.api.fields import ApiBase64ImageField
from r3sourcer.apps.core.models import InvoiceRule
from r3sourcer.apps.hr.models import PayslipRule
from r3sourcer.apps.core.models import User
from r3sourcer.apps.company_settings.models import GlobalPermission


class CompanySettingsSerializer(serializers.ModelSerializer):
    logo = ApiBase64ImageField()

    class Meta:
        model = CompanySettings
<<<<<<< HEAD
        fields = ('id', 'logo', 'color_scheme', 'font', 'forwarding_number', 'billing_email')
=======
        fields = ('id', 'logo', 'color_scheme', 'font', 'forwarding_number', 'company',)
>>>>>>> 2f32ed3f
        read_only_fields = ('company',)


class PayslipRuleSerializer(serializers.ModelSerializer):
    class Meta:
        model = PayslipRule
        fields = ('id', 'period')


class InvoiceRuleSerializer(serializers.ModelSerializer):
    class Meta:
        model = InvoiceRule
        fields = ('id', 'period', 'separation_rule', 'show_candidate_name', 'serial_number', 'starting_number')


class MYOBAccountSerializer(serializers.ModelSerializer):
    id = serializers.UUIDField()

    class Meta:
        model = MYOBAccount
        fields = ('id', 'number', 'name', 'type')


class MYOBCompanyFileSerializer(serializers.ModelSerializer):
    id = serializers.UUIDField()

    class Meta:
        model = MYOBCompanyFile
        fields = ('id', 'cf_name')


class MYOBSettingsSerializer(serializers.ModelSerializer):
    invoice_company_file = MYOBCompanyFileSerializer()
    invoice_activity_account = MYOBAccountSerializer()
    timesheet_company_file = MYOBCompanyFileSerializer()

    class Meta:
        model = MYOBSettings
        fields = ('invoice_company_file', 'invoice_activity_account', 'timesheet_company_file',
                  'payroll_accounts_last_refreshed', 'company_files_last_refreshed')

    def update(self, instance, validated_data):
        fields = ('invoice_company_file', 'timesheet_company_file')

        for field in fields:
            if validated_data.get(field, None):
                company_file = MYOBCompanyFile.objects.filter(cf_id=validated_data[field]['id']).first()

                if company_file:
                    setattr(instance, field, company_file)
            validated_data.pop(field)

        if validated_data.get('invoice_activity_account', None):
            myob_account = MYOBAccount.objects.filter(id=validated_data['invoice_activity_account']['id']).first()
            instance.invoice_activity_account = myob_account

        validated_data.pop('invoice_activity_account', None)
        instance.save()
        super(MYOBSettingsSerializer, self).update(instance, validated_data)
        return instance


class GlobalPermissionSerializer(serializers.ModelSerializer):
    class Meta:
        model = GlobalPermission
        fields = ('id', 'name', 'codename')


class GroupSerializer(serializers.ModelSerializer):
    permissions = GlobalPermissionSerializer(source='permissions.all', many=True)

    class Meta:
        model = Group
        fields = ('id', 'name', 'permissions')


class PermissionListSerializer(serializers.Serializer):
    permission_list = serializers.ListField(child=serializers.IntegerField(), min_length=1)

    def validate_permission_list(self, permission_list):
        permission_count = GlobalPermission.objects.filter(id__in=permission_list).count()

        if permission_count != len(permission_list):
            raise serializers.ValidationError("Some permissions dont exist.")

        return permission_list


class CompanyUserSerializer(serializers.ModelSerializer):
    """
    Serializer for rendering list of Users of a given Company in CompanyUserListView
    """
    name = serializers.SerializerMethodField()

    class Meta:
        model = User
        fields = ('id', 'name')

    def get_name(self, obj):
        return obj.contact.first_name + ' ' + obj.contact.last_name


class UserGroupSerializer(serializers.ModelSerializer):
    """
    Serializer for rendering list of Groups of a given User in UserGroupListView
    """
    class Meta:
        model = Group
        fields = ('id', 'name')<|MERGE_RESOLUTION|>--- conflicted
+++ resolved
@@ -14,11 +14,7 @@
 
     class Meta:
         model = CompanySettings
-<<<<<<< HEAD
-        fields = ('id', 'logo', 'color_scheme', 'font', 'forwarding_number', 'billing_email')
-=======
-        fields = ('id', 'logo', 'color_scheme', 'font', 'forwarding_number', 'company',)
->>>>>>> 2f32ed3f
+        fields = ('id', 'logo', 'color_scheme', 'font', 'forwarding_number', 'company', 'billing_email')
         read_only_fields = ('company',)
 
 
