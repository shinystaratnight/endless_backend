--- conflicted
+++ resolved
@@ -17,11 +17,7 @@
 
 
 class TestCompanySettingsView:
-<<<<<<< HEAD
-    def test_get_company_settings(self, client, company, user, invoice_rule, payslip_rule):
-=======
     def _get_company_settings(self, client, company, user, invoice_rule, payslip_rule, myob_account):
->>>>>>> 59950296
         company_settings = company.company_settings
         company_settings.logo = '/logo/url'
         company_settings.color_scheme = 'color_scheme'
@@ -44,16 +40,6 @@
         assert response.data['invoice_rule']['show_candidate_name'] == invoice_rule.show_candidate_name
         assert response.data['invoice_rule']['id'] == str(invoice_rule.id)
         assert response.data['invoice_rule']['period'] == invoice_rule.period
-<<<<<<< HEAD
-
-    def test_update_company_settings(self, client, company, user, invoice_rule, payslip_rule):
-=======
-        assert response.data['account_set']['subcontractor_contract_work']['id'] == account_set.subcontractor_contract_work.id
-        assert response.data['account_set']['subcontractor_gst']['id'] == account_set.subcontractor_gst.id
-        assert response.data['account_set']['candidate_wages']['id'] == account_set.candidate_wages.id
-        assert response.data['account_set']['candidate_superannuation']['id'] == account_set.candidate_superannuation.id
-        assert response.data['account_set']['company_client_labour_hire']['id'] == account_set.company_client_labour_hire.id
-        assert response.data['account_set']['company_client_gst']['id'] == account_set.company_client_gst.id
 
     def test_get_company_settings_as_manager(self, client, company, user, invoice_rule, payslip_rule, myob_account):
         company_contact = user.contact.company_contact.first()
@@ -95,8 +81,7 @@
 
         assert response.json()['errors']['detail'] == 'User has no relation to any company.'
 
-    def test_update_company_settings(self, client, company, user, invoice_rule, payslip_rule, myob_account):
->>>>>>> 59950296
+    def test_update_company_settings(self, client, company, user, invoice_rule, payslip_rule, company_contact_rel):
         data = {
             'payslip_rule': {
                 'period': 'fortnightly'
@@ -291,7 +276,7 @@
 
 
 class TestCompanyGroupListView:
-    def test_list_company_group(self, group_with_permissions, rf, company):
+    def test_list_company_group(self, group_with_permissions, rf, company, company_contact_rel):
         user = company.get_user()
         company.groups.add(group_with_permissions)
         url = reverse('company_group_list', kwargs={'version': 'v2'})
@@ -333,7 +318,7 @@
 
 
 class TestCompanyGroupCreateView:
-    def test_create_company_group(self, company, rf):
+    def test_create_company_group(self, company, rf, company_contact_rel):
         user = company.get_user()
         data = {
             "name": 'group_name'
@@ -430,23 +415,19 @@
 
 class TestCompanyUserListView:
     @pytest.mark.django_db
-    def test_get_user_list(self, company, client):
-        user1 = User.objects.create_user(email='test1@test.tt', phone_mobile='+12345678902', password='test1234')
+    def test_get_user_list(self, company, client, user, company_contact_rel):
         user2 = User.objects.create_user(email='test2@test.tt', phone_mobile='+12345678903', password='test1234')
         user3 = User.objects.create_user(email='test3@test.tt', phone_mobile='+12345678904', password='test1234')
-        user1.contact.first_name = 'John'
-        user1.contact.last_name = 'Doe'
-        user1.contact.save()
         user2.contact.first_name = 'John'
         user2.contact.last_name = 'Doe'
         user2.contact.save()
         user3.contact.first_name = 'John'
         user3.contact.last_name = 'Doe'
         user3.contact.save()
-        company_contact1 = CompanyContact.objects.create(contact=user1.contact)
+        company_contact = CompanyContact.objects.create(contact=user.contact)
         company_contact2 = CompanyContact.objects.create(contact=user2.contact)
         company_contact3 = CompanyContact.objects.create(contact=user3.contact)
-        CompanyContactRelationship.objects.create(company=company, company_contact=company_contact1)
+        CompanyContactRelationship.objects.create(company=company, company_contact=company_contact)
         CompanyContactRelationship.objects.create(company=company, company_contact=company_contact2)
         CompanyContactRelationship.objects.create(company=company, company_contact=company_contact3)
 
@@ -456,8 +437,8 @@
 
         assert response.status_code == 200
         assert len(response.data['user_list']) == 3
-        assert response.data['user_list'][0]['id'] == str(user1.id)
-        assert response.data['user_list'][0]['name'] == user1.get_full_name()
+        assert response.data['user_list'][0]['id'] == str(user.id)
+        assert response.data['user_list'][0]['name'] == user.get_full_name()
         assert response.data['user_list'][1]['id'] == str(user2.id)
         assert response.data['user_list'][1]['name'] == user2.get_full_name()
         assert response.data['user_list'][2]['id'] == str(user3.id)
@@ -480,7 +461,7 @@
 
 
 class TestUserCompanyFilesView:
-    def test_company_file_list(self, client, user, company):
+    def test_company_file_list(self, client, user, company, company_contact_rel):
         auth_data = MYOBAuthData.objects.create(client_id='client_id',
                                                 client_secret='client_secret',
                                                 access_token='access_token',
@@ -509,7 +490,7 @@
 
 class TestRefreshCompanyFilesView:
     @mock.patch('r3sourcer.apps.myob.api.wrapper.MYOBClient.get_company_files')
-    def test_refresh_company_files(self, get_company_files, client, user, company, company_file_token):
+    def test_refresh_company_files(self, get_company_files, client, user, company, company_file_token, company_contact_rel):
         get_company_files.return_value = [{'Uri': 'https://ar2.api.myob.com/accountright/d12357c7-1065-451f-8657-0ca8c825b2f7', 'Country': 'AU', 'CheckedOutDate': None, 'ProductVersion': '2017.2', 'ProductLevel': {'Code': 30, 'Name': 'Plus'}, 'SerialNumber': '618909727781', 'LibraryPath': 'TS Workforce Pty Ltd', 'LauncherId': '878263e8-cb1e-49f9-a138-a74f21bef5c9', 'Name': 'TS Workforce Pty Ltd', 'CheckedOutBy': None, 'Id': 'd12357c7-1065-451f-8657-0ca8c825b2f7'}]
         company_file_count = MYOBCompanyFile.objects.count()
         company_file_token_count = MYOBCompanyFileToken.objects.count()
@@ -525,7 +506,7 @@
 
 class TestCheckCompanyFilesView:
     @mock.patch('r3sourcer.apps.myob.api.wrapper.MYOBClient.check_company_file')
-    def test_check_company_file(self, check_company_file, client, user, company, company_file_token):
+    def test_check_company_file(self, check_company_file, client, user, company, company_file_token, company_contact_rel):
         check_company_file.return_value = True
         company_file_id = company_file_token.company_file.cf_id
         url = reverse('check_company_files', kwargs={'version': 'v2'})
@@ -543,7 +524,7 @@
 
 class TestRefreshMYOBAccountsView:
     @mock.patch('r3sourcer.apps.myob.api.wrapper.MYOBClient.get_accounts')
-    def test_myob_settings(self, get_accounts, user, client, company_file_token):
+    def test_myob_settings(self, get_accounts, user, client, company_file_token, company_contact_rel):
         mocked_response = mock.Mock()
         mocked_response.json.return_value = {'NextPageLink': None, 'Count': 1, 'Items': [{'TaxCode': None, 'OpeningBalance': 0.0, 'Classification': 'Asset', 'URI': 'https://ar1.api.myob.com/accountright/30f3396c-02e9-4a86-99e6-3bb2e832cb3d/GeneralLedger/Account/e7cd2a56-d8f6-44a5-b5bc-979010d4bef0', 'LastReconciledDate': None, 'BankingDetails': None, 'Description': '', 'DisplayID': '1-1100', 'RowVersion': '7437976259579084800', 'Level': 3, 'UID': 'e7cd2a56-d8f6-44a5-b5bc-979010d4bef0', 'Number': 1100, 'Type': 'OtherAsset', 'CurrentBalance': -141162.67, 'IsHeader': True, 'IsActive': True, 'ParentAccount': {'URI': 'https://ar1.api.myob.com/accountright/30f3396c-02e9-4a86-99e6-3bb2e832cb3d/GeneralLedger/Account/285f93c9-14ba-458c-a7f5-7819ddf2e12a', 'Name': 'Current Assets', 'DisplayID': '1-1000', 'UID': '285f93c9-14ba-458c-a7f5-7819ddf2e12a'}, 'Name': 'Bank Accounts'}]}
         get_accounts.return_value = mocked_response
@@ -561,7 +542,7 @@
 
 
 class TestMYOBSettingsView:
-    def test_myob_settings_get(self, user, client, manager, company, myob_account):
+    def test_myob_settings_get(self, user, client, manager, company, myob_account, company_contact_rel):
         company.myob_settings.subcontractor_contract_work = myob_account
         company.myob_settings.subcontractor_gst = myob_account
         company.myob_settings.candidate_wages = myob_account
@@ -581,7 +562,7 @@
         assert response['myob_settings']['company_client_labour_hire']['name'] == myob_account.name
         assert response['myob_settings']['company_client_gst']['name'] == myob_account.name
 
-    def test_myob_settings_post(self, user, client, manager, company, company_file):
+    def test_myob_settings_post(self, user, client, manager, company, company_file, company_contact_rel):
         now = timezone.now()
         account = MYOBAccount.objects.create(uid="d3edc1d7-7b31-437e-9fcd-000000000002",
                                              name='Business Bank Account',
