--- conflicted
+++ resolved
@@ -46,18 +46,11 @@
 
         if has_joboffers:
             raise exceptions.ValidationError({'non_field_errors': _('Cannot delete')})
-<<<<<<< HEAD
         # delete all releted models to client contact
         instance.bank_account = None
         instance.save()
         instance.contact.bank_accounts.all().delete()
         instance.contact.user.delete()
-=======
-        # TODO add deletion of user
-        # instance.contact.user.delete()
-
-        super().perform_destroy(instance)
->>>>>>> 7993cfba
 
     @action(methods=['post'], detail=False, permission_classes=[drf_permissions.AllowAny])
     def register(self, request, *args, **kwargs):
