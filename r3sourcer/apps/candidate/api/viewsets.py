import datetime

from django.contrib.contenttypes.models import ContentType
from django.db.models import Q, Exists
from django.utils import timezone
from django.utils.translation import ugettext_lazy as _

from rest_framework import status, exceptions, permissions as drf_permissions, viewsets, mixins
from rest_framework.decorators import action
from rest_framework.response import Response

from r3sourcer.apps.acceptance_tests.api.serializers import AcceptanceTestCandidateWorkflowSerializer
from r3sourcer.apps.acceptance_tests.models import AcceptanceTestWorkflowNode
from r3sourcer.apps.core import tasks as core_tasks
from r3sourcer.apps.core.api.viewsets import BaseApiViewset, BaseViewsetMixin
from r3sourcer.apps.core.api.permissions import SiteContactPermissions
from r3sourcer.apps.core.models import Company, InvoiceRule, Workflow, WorkflowObject
from r3sourcer.apps.hr.models import Job
from r3sourcer.apps.core.utils.companies import get_site_master_company
from r3sourcer.apps.logger.main import location_logger
from r3sourcer.apps.myob.models import MYOBSyncObject
from r3sourcer.apps.hr.models import TimeSheet, ShiftDate

from . import serializers
from ..models import Subcontractor, CandidateContact, CandidateContactAnonymous, CandidateRel
from ..tasks import buy_candidate


class CandidateContactViewset(BaseApiViewset):

    def perform_create(self, serializer):
        instance = serializer.save()

        manager_id = self.request.user.contact
        master_company = get_site_master_company(request=self.request)

        if not instance.contact.phone_mobile_verified:
            core_tasks.send_contact_verify_sms.apply_async(args=(instance.contact.id, manager_id.id), countdown=10)

        if not instance.contact.email_verified:
            core_tasks.send_contact_verify_email.apply_async(
                args=(instance.contact.id, manager_id.id, master_company.id), countdown=10
            )

    def perform_destroy(self, instance):
        has_joboffers = instance.job_offers.exists()

        if has_joboffers:
            raise exceptions.ValidationError({'non_field_errors': _('Cannot delete')})
        # delete all releted models to client contact
        instance.bank_account = None
        instance.save()
        instance.contact.bank_accounts.all().delete()
        instance.contact.user.delete()

    def update(self, request, *args, **kwargs):
        data = self.prepare_related_data(request.data)
        partial = kwargs.pop('partial', False)
        instance = self.get_object()

        myob_name = data.pop('myob_name', None)
        if myob_name:
            master_company = get_site_master_company(request=self.request)
            MYOBSyncObject.objects.update_or_create(
                record=instance.pk, app='candidate', model='CandidateContact',
                company=master_company, defaults={
                    'legacy_confirmed': True,
                    'legacy_myob_card_number': myob_name
                }
            )

        serializer = self.get_serializer(instance, data=data, partial=partial)
        serializer.is_valid(raise_exception=True)
        self.perform_update(serializer)

        if getattr(instance, '_prefetched_objects_cache', None):
            instance._prefetched_objects_cache = {}

        return Response(self.get_serializer(self.get_object()).data)

    @action(methods=['post'], detail=False, permission_classes=[drf_permissions.AllowAny])
    def register(self, request, *args, **kwargs):
        serializer = serializers.CandidateContactRegisterSerializer(
            data=request.data
        )
        serializer.is_valid(raise_exception=True)
        instance = serializer.save()

        serializer = serializers.CandidateContactSerializer(instance)
        headers = self.get_success_headers(serializer.data)
        return Response(serializer.data,
                        status=status.HTTP_201_CREATED,
                        headers=headers)

    @action(methods=['get'], detail=True)
    def profile(self, request, pk, *args, **kwargs):
        return self.retrieve(request, pk=pk, *args, **kwargs)

    @action(methods=['post'], detail=False)
    def sendsms(self, request, *args, **kwargs):
        id_list = request.data

        if not id_list or not isinstance(id_list, list):
            raise exceptions.ParseError(_('You should select Company addresses'))

        phone_numbers = CandidateContact.objects.filter(
            id__in=id_list, contact__phone_mobile__isnull=False
        ).values_list(
            'contact__phone_mobile', flat=True
        ).distinct()

        return Response({
            'status': 'success',
            'phone_number': phone_numbers,
            'message': _('Phones numbers was selected'),
        })

    @action(methods=['get'], detail=False)
    def pool(self, request, *args, **kwargs):
        if not request.user.is_authenticated():
            queryset = CandidateContactAnonymous.objects.none()
        else:
            company = request.user.contact.get_closest_company()
            master_company = company.get_closest_master_company()
            queryset = CandidateContactAnonymous.objects.exclude(
                Q(candidate_rels__master_company=master_company) | Q(profile_price__lte=0)
                | Q(candidate_rels__owner=False)
            ).distinct()
            queryset = queryset.annotate(a=Exists(WorkflowObject.objects.filter(object_id__in=[str(i.id) for i in queryset],
                                                                        state__name_after_activation='Recruited - Available for Hire'))).filter(a=True)

        return self._paginate(request, serializers.CandidatePoolSerializer, queryset)

    @action(methods=['get'], detail=True)
    def pool_detail(self, request, pk, *args, **kwargs):
        if not request.user.is_authenticated():
            instance = CandidateContactAnonymous.objects.none()
        else:
            instance = self.get_object()
        serializer = serializers.CandidatePoolDetailSerializer(instance)

        return Response(serializer.data)

    @action(methods=['post'], detail=True, permission_classes=[SiteContactPermissions])
    def buy(self, request, pk, *args, **kwargs):
        master_company = request.user.contact.get_closest_company().get_closest_master_company()
        manager = request.user.contact.company_contact.first()
        candidate_contact = self.get_object()
        company = request.data.get('company')

        is_owner = CandidateRel.objects.filter(
            candidate_contact=candidate_contact, owner=True
        ).exists()
        if not is_owner:
            raise exceptions.ValidationError({
                'company': _('{company} cannot sell this candidate.').format(company=master_company)
            })

        try:
            company = Company.objects.get(pk=company)
        except Company.DoesNotExist:
            raise exceptions.ValidationError({'company': _('Cannot find company')})

        if company.type != Company.COMPANY_TYPES.master:
            raise exceptions.ValidationError({'company': _("Only Master company can buy candidate's profile")})

        existing_rel = CandidateRel.objects.filter(
            master_company=company, candidate_contact=candidate_contact
        ).first()
        if existing_rel:
            raise exceptions.ValidationError({'company': _('Company already has this Candidate Contact')})

        if not company.stripe_customer:
            raise exceptions.ValidationError({'company': _('Company has no billing information')})

        if candidate_contact.profile_price:
            rel = CandidateRel.objects.create(
                master_company=company, candidate_contact=candidate_contact, owner=False, active=False,
                company_contact=manager
            )

<<<<<<< HEAD
            buy_candidate.apply_async([rel.id])
=======
            buy_candidate.apply_async([rel.id, str(request.user.id)])
>>>>>>> 956f9f41

        return Response({'status': 'success', 'message': _('Please wait for payment to complete')})

    @action(methods=['get'], detail=True)
    def tests(self, request, *args, **kwargs):
        candidate = self.get_object()

        qry = Q(
            acceptance_test__acceptance_tests_skills__isnull=True,
            acceptance_test__acceptance_tests_tags__isnull=True,
            acceptance_test__acceptance_tests_industries__isnull=True,
        )

        closest_company = candidate.get_closest_company()
        if closest_company.industry is not None:
            qry |= Q(acceptance_test__acceptance_tests_industries__industry=closest_company.industry)

        if hasattr(candidate, 'candidate_skills'):
            skill_ids = candidate.candidate_skills.values_list('skill', flat=True)
            qry |= Q(acceptance_test__acceptance_tests_skills__skill_id__in=skill_ids)

        if hasattr(candidate, 'tag_rels'):
            tag_ids = candidate.tag_rels.values_list('tag', flat=True)
            qry |= Q(acceptance_test__acceptance_tests_tags__tag_id__in=tag_ids)

        workflow = Workflow.objects.get(model=ContentType.objects.get_for_model(candidate))

        tests = AcceptanceTestWorkflowNode.objects.filter(
            qry, company_workflow_node__workflow_node__workflow=workflow,
            company_workflow_node__company=closest_company
        ).distinct()

        serializer = AcceptanceTestCandidateWorkflowSerializer(tests, many=True, object_id=candidate.id)

        return Response(serializer.data, status=status.HTTP_200_OK)


class SubcontractorViewset(BaseApiViewset):

    http_method_names = ['post', 'put', 'get', 'options']

    @action(methods=['post'], detail=False)
    def register(self, request, *args, **kwargs):
        serializer = serializers.CandidateContactRegisterSerializer(
            data=request.data
        )
        serializer.is_valid(raise_exception=True)
        candidate = serializer.save()
        company = Company.objects.create(
            name=str(candidate),
            expense_account='6-1006'
        )

        instance = Subcontractor.objects.create(
            company=company,
            primary_contact=candidate
        )

        InvoiceRule.objects.create(company=company)

        serializer = serializers.SubcontractorSerializer(instance)
        headers = self.get_success_headers(serializer.data)
        return Response(serializer.data,
                        status=status.HTTP_201_CREATED,
                        headers=headers)


class CandidateLocationViewset(
    BaseViewsetMixin,
    mixins.UpdateModelMixin,
    viewsets.GenericViewSet
):

    queryset = CandidateContact.objects.all()
    serializer_class = serializers.CandidateContactSerializer
    permission_classes = [drf_permissions.IsAuthenticated]

    def update(self, request, *args, **kwargs):
        instance = self.get_object()

        latitude = request.data.get('latitude')
        longitude = request.data.get('longitude')

        if not latitude:
            raise exceptions.ValidationError({
                'latitude': _('Latitude is required')
            })

        if not longitude:
            raise exceptions.ValidationError({
                'longitude': _('Longitude is required')
            })

        timesheet_id = request.data.get('timesheet_id')
        name = request.data.get('name')

        if not timesheet_id:
            now = timezone.localtime()
            timesheet = TimeSheet.objects.filter(
                job_offer__candidate_contact=instance,
                shift_started_at__lte=now,
                shift_ended_at__gte=now,
                going_to_work_confirmation=True
            ).first()

            timesheet_id = timesheet and timesheet.pk

        location_logger.log_instance_location(instance, float(latitude), float(longitude), timesheet_id, name)

        return Response({'status': 'success'})

    @action(methods=['get'], detail=True)
    def history(self, request, *args, **kwargs):
        instance = self.get_object()

        limit = int(request.query_params.get('limit', 10))
        offset = int(request.query_params.get('offset', 0))
        page = offset // limit + 1
        timesheet_id = request.query_params.get('timesheet')

        data = location_logger.fetch_location_history(
            instance, page_num=page, page_size=limit, timesheet_id=timesheet_id
        )

        return Response(data)

    @action(methods=['get'], detail=False)
    def candidates_location(self, request, *args, **kwargs):
        job_id = request.query_params.get('job_id')
        if not job_id:
            data = location_logger.fetch_location_candidates(return_all=True)
            return Response(data)
        try:
            job = Job.objects.get(id=job_id)
        except Job.DoesNotExist:
            exceptions.ValidationError({'job': _('Cannot find job')})
        now = timezone.now()

        timesheets = list(TimeSheet.objects.filter(
            Q(shift_ended_at__gte=now - timezone.timedelta(hours=8)) | Q(shift_ended_at=None),
            ~Q(shift_started_at=None),
            job_offer_id__in=job.get_job_offers().values('id'),
                    going_to_work_confirmation=True,
                ).values_list('id', flat=True))

        data = location_logger.fetch_location_candidates(
            instances=timesheets,
        )
        return Response(data)


class SuperannuationFundViewset(BaseApiViewset):

    http_method_names = ['get']
    permission_classes = [drf_permissions.AllowAny]<|MERGE_RESOLUTION|>--- conflicted
+++ resolved
@@ -179,11 +179,7 @@
                 company_contact=manager
             )
 
-<<<<<<< HEAD
-            buy_candidate.apply_async([rel.id])
-=======
             buy_candidate.apply_async([rel.id, str(request.user.id)])
->>>>>>> 956f9f41
 
         return Response({'status': 'success', 'message': _('Please wait for payment to complete')})
 
