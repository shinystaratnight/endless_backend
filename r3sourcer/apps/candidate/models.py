from datetime import timedelta, date

from django.core.cache import cache
from django.db import models
from django.utils.translation import ugettext_lazy as _

from crum import get_current_request
from model_utils import Choices
from phonenumber_field.modelfields import PhoneNumberField

from r3sourcer.apps.core import models as core_models
from r3sourcer.apps.core.mixins import MYOBMixin
from r3sourcer.apps.core.utils.companies import get_site_master_company
from r3sourcer.apps.core.workflow import WorkflowProcess
from r3sourcer.apps.skills import models as skill_models
from r3sourcer.apps.core.decorators import workflow_function
from r3sourcer.apps.activity import models as activity_models
from r3sourcer.apps.acceptance_tests import models as acceptance_test_models
from r3sourcer.apps.core.utils.user import get_default_user


class VisaType(core_models.UUIDModel):

    GENERAL_TYPE_CHOICES = Choices(
        ('visitor', _("Visitor")),
        ('working', _("Working and Skilled")),
        ('studying', _("Studying")),
        ('family', _("Family and Spousal")),
        ('refugee', _("Refugee and Humanitarian")),
        ('other', _("Other")),
        ('repealed', _("Repealed")),
        ('temp', _("Temporary")),
        ('temp_resid', _("Temporary Resident")),
        ('bridging', _("Bridging Visa")),
    )

    subclass = models.CharField(
        max_length=4,
        verbose_name=_("Subclass Number"),
        unique=True
    )

    name = models.CharField(
        max_length=255,
        verbose_name=_("Visa Type Name")
    )

    general_type = models.CharField(
        max_length=10,
        verbose_name=_("General Visa Type"),
        choices=GENERAL_TYPE_CHOICES,
        default=GENERAL_TYPE_CHOICES.other
    )

    work_hours_allowed = models.PositiveSmallIntegerField(
        default=0,
        verbose_name=_("Working Hours Allowed")
    )

    is_available = models.BooleanField(
        default=True,
        verbose_name=_("Available")
    )

    class Meta:
        verbose_name = _("Visa Type")
        verbose_name_plural = _("Visa Types")

    def __str__(self):
        return '{}: {} ({})'.format(
            self.subclass, self.name, self.general_type
        )


class SuperannuationFund(core_models.UUIDModel):

    name = models.CharField(
        max_length=76,
        verbose_name=_('Name')
    )

    membership_number = models.CharField(
        max_length=255,
        verbose_name=_("Employer Membership Number"),
        blank=True,
        null=True
    )

    phone = PhoneNumberField(
        verbose_name=_("Phone Number"),
        blank=True,
        null=True
    )

    website = models.CharField(
        max_length=255,
        verbose_name=_("Website"),
        blank=True,
        null=True
    )

    class Meta:
        verbose_name = _("Superannuation Fund")
        verbose_name_plural = _("Superannuation Funds")

    def __str__(self):
        return self.name


class CandidateContact(core_models.UUIDModel, WorkflowProcess):

    RESIDENCY_STATUS_CHOICES = Choices(
        (0, 'unknown', _('Unknown')),
        (1, 'citizen', _('Citizen')),
        (2, 'permanent', _('Permanent Resident')),
        (3, 'temporary', _('Temporary Resident')),
    )

    REFERRAL_CHOICES = Choices(
        (0, 'other', _("Other / Unspecified")),
        (1, 'direct', _("Direct Contact")),
        (2, 'friend', _("Friend")),
        (3, 'internet', _("Internet Search")),
        (4, 'RTO', _("RTO")),
        (5, 'job_agent', _("Job Agent")),
        (6, 'advertisement', _("Advertisement")),
    )

    TRANSPORTATION_CHOICES = Choices(
        (1, 'own', _("Own Car")),
        (2, 'public', _("Public Transportation")),
    )

    contact = models.OneToOneField(
        core_models.Contact,
        on_delete=models.CASCADE,
        related_name="candidate_contacts",
        verbose_name=_("Contact")
    )

    recruitment_agent = models.ForeignKey(
        core_models.CompanyContact,
        null=True,
        blank=True,
        related_name='candidate_contacts',
        verbose_name=_('Recruitment agent'),
        on_delete=models.PROTECT
    )

    residency = models.PositiveSmallIntegerField(
        verbose_name=_("Residency Status"),
        choices=RESIDENCY_STATUS_CHOICES,
        default=RESIDENCY_STATUS_CHOICES.unknown
    )

    nationality = models.ForeignKey(
        core_models.Country,
        to_field='code2',
        null=True,
        blank=True,
        related_name="candidate_contacts"
    )

    visa_type = models.ForeignKey(
        VisaType,
        null=True,
        blank=True,
        related_name="candidate_contacts",
        verbose_name=_("Visa Type"),
        on_delete=models.PROTECT
    )

    visa_expiry_date = models.DateField(
        verbose_name=_("Visa Expiry Date"),
        blank=True,
        null=True
    )

    vevo_checked_at = models.DateField(
        verbose_name=_("VEVO checked at"),
        blank=True,
        null=True
    )

    referral = models.PositiveSmallIntegerField(
        verbose_name=_("Referral Source"),
        choices=REFERRAL_CHOICES,
        default=REFERRAL_CHOICES.direct
    )

    tax_file_number = models.CharField(
        max_length=9,
        verbose_name=_("Tax File Number"),
        blank=True
    )

    super_annual_fund_name = models.CharField(
        max_length=63,
        blank=True,
        verbose_name=_("Super annual Fund Name")
    )

    super_member_number = models.CharField(
        max_length=63,
        verbose_name=_("Super Member Number"),
        blank=True
    )

    weight = models.DecimalField(
        max_digits=8,
        decimal_places=2,
        verbose_name=_("Weight, kg"),
        null=True,
        blank=True
    )

    height = models.DecimalField(
        max_digits=8,
        decimal_places=2,
        verbose_name=_("Height, cm"),
        null=True,
        blank=True
    )

    strength = models.PositiveSmallIntegerField(
        verbose_name=_("Strength"),
        default=0
    )

    language = models.PositiveSmallIntegerField(
        verbose_name=_("Language"),
        default=0
    )

    transportation_to_work = models.PositiveSmallIntegerField(
        choices=TRANSPORTATION_CHOICES,
        verbose_name=_("Transportation to Work"),
        null=True,
        blank=True
    )

    emergency_contact_name = models.CharField(
        max_length=63,
        verbose_name=_("Emergency Contact Name"),
        blank=True
    )

    emergency_contact_phone = PhoneNumberField(
        verbose_name=_("Emergency Contact Phone Number"),
        blank=True
    )

    autoreceives_sms = models.BooleanField(
        verbose_name=_("Autoreceives SMS"),
        default=True
    )

    message_by_sms = models.BooleanField(
        default=True,
        verbose_name=_('By SMS')
    )

    message_by_email = models.BooleanField(
        default=True,
        verbose_name=_('By E-Mail')
    )

    bank_account = models.ForeignKey(
        core_models.BankAccount,
        related_name="candidates",
        on_delete=models.PROTECT,
        verbose_name=_("Bank Account"),
        blank=True,
        null=True
    )

    employment_classification = models.ForeignKey(
        skill_models.EmploymentClassification,
        related_name="candidates",
        on_delete=models.PROTECT,
        verbose_name=_("Employment Classification"),
        blank=True,
        null=True
    )

    superannuation_fund = models.ForeignKey(
        SuperannuationFund,
        related_name="candidates",
        on_delete=models.PROTECT,
        verbose_name=_("Superannuation Fund"),
        blank=True,
        null=True
    )
    # objects = SelectRelatedContactManager()

    class Meta:
        verbose_name = _("Candidate Contact")
        verbose_name_plural = _("Candidate Contacts")

    def __str__(self):
        return str(self.contact)

    @property
    def notes(self):
        return core_models.Note.objects.filter(
            content_type__model=self.__class__.__name__.lower(),
            object_id=self.pk
        )

    @property
    def activities(self):
        return activity_models.Activity.objects.filter(
            entity_object_name=self.__class__.__name__,
            entity_object_id=self.pk
        )

    # REQUIREMENTS AND ACTIONS FOR WORKFLOW
    @workflow_function
    def is_skill_defined(self):
        return self.candidate_skills.filter(
<<<<<<< HEAD
            skill__active=True,
        ).count() > 0
    is_skill_defined.short_description = _("Define at least one skill")

    @workflow_function
    def is_skill_score_defined(self):
        return self.candidate_skills.filter(
            score__gt=0, skill__active=True,
        ).count() > 0
    is_skill_score_defined.short_description = _("At least one active skill score must be higher that 0")

    @workflow_function
    def is_skill_rate_defined(self):
        return self.candidate_skills.filter(
            score__gt=0, skill__active=True,
            hourly_rate__gt=0
=======
            score__gt=0, skill__active=True, active=True, hourly_rate__gt=0
>>>>>>> 4d4ac183
        ).count() > 0
    is_skill_rate_defined.short_description = _("At least one active skill hourly rate must be higher that 0")

    @workflow_function
    def is_personal_info_filled(self):
        return bool(self.height is not None and
                    self.weight is not None and
                    self.transportation_to_work is not None and
                    self.strength and self.language)
    is_personal_info_filled.short_description = _(
        'All personal info is required'
    )

    @workflow_function
    def is_contact_info_filled(self):
        return bool(self.contact.first_name and
                    self.contact.last_name and
                    self.contact.title and
                    self.contact.email and
                    self.contact.phone_mobile)
    is_contact_info_filled.short_description = _(
        'Contact\'s title, first name, '
        'last name, email and mobile phone '
        'must be filled.'
    )

    @workflow_function
    def is_formalities_filled(self):
        return bool(self.tax_file_number and
                    self.superannuation_fund and
                    self.super_member_number and
                    self.bank_account and
                    self.emergency_contact_name and
                    self.emergency_contact_phone and
                    self.employment_classification)
    is_formalities_filled.short_description = _(
        'All formalities info is required'
    )

    @workflow_function
    def is_residency_filled(self):
        residency_list = [self.RESIDENCY_STATUS_CHOICES.citizen,
                          self.RESIDENCY_STATUS_CHOICES.permanent]
        if self.residency in residency_list:
            return True
        elif (self.visa_type and self.visa_expiry_date and
                self.vevo_checked_at and self.nationality):
            return True
        return False
    is_residency_filled.short_description = _('All residency info is required')

    @workflow_function
    def are_skill_rates_set(self):
        for skill in self.candidate_skills.filter(score__gt=0, skill__active=True).all():
            if not skill.get_valid_rate():
                return False
        return True
    are_skill_rates_set.short_description = _(
        'Valid hourly rate for each assigned skill must be set.')

    @workflow_function
    def are_tags_verified(self):
        for tag in self.tag_rels.all():
            if not tag.verified_by:
                return False
        return True
    are_tags_verified.short_description = _('All tags must be verified.')

    @workflow_function
    def is_address_set(self):
        return bool(self.contact.address and
                    self.contact.address.street_address and
                    self.contact.address.city and
                    self.contact.address.postal_code and
                    self.contact.address.state)
    is_address_set.short_description = _('Address must be set.')

    @workflow_function
    def is_email_set(self):
        return bool(self.contact.email)
    is_email_set.short_description = _('Email must be set.')

    @workflow_function
    def is_phone_set(self):
        return bool(self.contact.phone_mobile)
    is_phone_set.short_description = _('Mobile Phone must be set.')

    @workflow_function
    def is_birthday_set(self):
        return bool(self.contact.birthday)
    is_birthday_set.short_description = _('Birthday must be set.')

    @workflow_function
    def is_email_verified(self):
        return self.contact.email_verified
    is_email_verified.short_description = _('Verified e-mail')

    @workflow_function
    def is_phone_verified(self):
        return self.contact.phone_mobile_verified
    is_phone_verified.short_description = _('Verified mobile phone')

    def get_bmi(self):
        if self.weight and self.height:
            height = self.height if self.height < 3.0 else self.height / 100
            bmi = self.weight / (height ** 2)
            if bmi > 25:
                return _("Over Weight")
            elif bmi > 18.5:
                return _("Normal Weight")
            else:
                return _("Under Weight")
        return None

    def set_contact_unavailable(self):
        """
        Sets available to False
        """
        self.contact.is_available = False
        self.contact.save()

    def get_phone_mobile(self):
        if self.autoreceives_sms and self.contact.phone_mobile:
            return self.contact.phone_mobile
        return None

    def get_email(self):
        return self.contact.email

    def get_candidate_rate_for_skill(self, skill, **skill_kwargs):
        candidate_skill = self.candidate_skills.filter(
            skill=skill, **skill_kwargs
        ).first()
        if candidate_skill:
            candidate_skill_rate = candidate_skill.get_valid_rate()
            if candidate_skill_rate:
                return candidate_skill_rate.hourly_rate
        return None

    def get_closest_company(self):
        try:
            candidate_rel = self.candidate_rels.latest('created_at')
            return candidate_rel.master_company
        except CandidateRel.DoesNotExist:
            return get_site_master_company()

    def save(self, *args, **kwargs):
        just_added = self._state.adding
        super().save(*args, **kwargs)

        if just_added:
            self.create_state(10)

            self.contact.user.role.add(core_models.Role.objects.create(name=core_models.Role.ROLE_NAMES.candidate))

            if not hasattr(self, 'candidate_scores'):
                from r3sourcer.apps.hr.models import CandidateScore
                obj = CandidateScore.objects.create(candidate_contact=self)
                obj.recalc_scores()

    def process_sms_reply(self, sent_sms, reply_sms, positive):
        related_objs = reply_sms.get_related_objects()

        for related_object in related_objs:
            if isinstance(related_object, core_models.WorkflowObject):
                self._process_sms_workflow_object(related_object)

    def _process_sms_workflow_object(self, workflow_object):
        if workflow_object.state.number == 11:
            workflow_object.active = True
            workflow_object.save(update_fields=['active'])

    def after_state_created(self, workflow_object):
        if workflow_object.state.number == 11:  # Phone verify
            from r3sourcer.apps.candidate.tasks import send_verify_sms

            send_verify_sms.apply_async(args=(self.id, workflow_object.id), countdown=10)

    def get_rate_for_skill(self, skill, **skill_kwargs):
        """
        :param skill: pepro.crm_hr.models.Skill
        :return: pepro.crm_hr.models.SkillBaseRate or None
        """
        candidate_skill = self.candidate_skills.filter(skill=skill, **skill_kwargs).first()
        if candidate_skill:
            candidate_skill_rate = candidate_skill.get_valid_rate()
            if candidate_skill_rate:
                return candidate_skill_rate.hourly_rate
        return None

    def total_evaluation_average(self):
        cached_key = 'candidate:evaluation:avg:{}'.format(self.id)
        result = cache.get(cached_key, None)

        if result is None:
            total = 0
            counter = 0
            for evaluation in self.candidate_evaluations.all():
                if evaluation.single_evaluation_average() > 0:
                    total += evaluation.single_evaluation_average()
                    counter += 1
            result = total / counter if counter > 0 else 0
            cache.set(cached_key, result)
        return result


class TagRel(core_models.UUIDModel):
    tag = models.ForeignKey(
        core_models.Tag,
        related_name="tag_rels",
        on_delete=models.PROTECT,
        verbose_name=_("Tag")
    )

    candidate_contact = models.ForeignKey(
        CandidateContact,
        on_delete=models.PROTECT,
        related_name="tag_rels",
        verbose_name=_("Candidate Contact")
    )

    def verification_evidence_path(self, filename):
        return 'candidates/tags/{}/{}'.format(self.id, filename)

    verification_evidence = models.FileField(
        verbose_name=_("Verification Evidence"),
        upload_to=verification_evidence_path,
        null=True,
        blank=True
    )

    verified_by = models.ForeignKey(
        core_models.CompanyContact,
        on_delete=models.PROTECT,
        related_name="verified_tag_rels",
        verbose_name=_("Verified By"),
        blank=True,
        null=True
    )

    verify = True

    class Meta:
        verbose_name = _("Tag Relationship")
        verbose_name_plural = _("Tag Relationships")
        unique_together = ("tag", "candidate_contact")

    def __str__(self):
        return self.tag.name

    def save(self, *args, **kwargs):
        # we don't allow set verified_by if tag require evidence
        # approval and this approval not uploaded
        if self.tag.evidence_required_for_approval and not self.verification_evidence:
            self.verified_by = None
            self.verify = False
        if self.verify:
            request = get_current_request()
            if request and request.user and request.user.is_authenticated():
                default_user = request.user
            else:
                default_user = get_default_user()
            if core_models.CompanyContact.objects.filter(
                    contact__user=default_user).exists():
                self.verified_by = core_models.CompanyContact.objects.filter(
                    contact__user=default_user
                ).first()
        else:
            self.verified_by = None
        super(TagRel, self).save(*args, **kwargs)


class SkillRel(core_models.UUIDModel):

    PRIOR_EXPERIENCE_CHOICES = Choices(
        (timedelta(days=0), 'inexperienced', _("Inexperienced")),
        (timedelta(days=30), "1month", _("1 Month")),
        (timedelta(days=90), "3months", _("3 Months")),
        (timedelta(days=180), "6months", _("6 Months")),
        (timedelta(days=365), "1year", _("1 Year")),
        (timedelta(days=730), "2years", _("2 Years")),
        (timedelta(days=1095), "3years", _("3 Years")),
        (timedelta(days=1825), "5years", _("5 Years or more")),
    )

    skill = models.ForeignKey(
        skill_models.Skill,
        related_name="candidate_skills",
        verbose_name=_("Skill")
    )

    score = models.PositiveSmallIntegerField(
        verbose_name=_("Score"),
        default=0
    )

    candidate_contact = models.ForeignKey(
        CandidateContact,
        on_delete=models.PROTECT,
        related_name="candidate_skills"
    )

    prior_experience = models.DurationField(
        verbose_name=_("Prior Experience"),
        choices=PRIOR_EXPERIENCE_CHOICES,
        default=PRIOR_EXPERIENCE_CHOICES.inexperienced
    )

    hourly_rate = models.DecimalField(
        decimal_places=2,
        max_digits=8,
        verbose_name=_("Skill Rate"),
    )

    active = models.BooleanField(default=True, verbose_name=_("Active"))

    class Meta:
        verbose_name = _("Candidate Skill")
        verbose_name_plural = _("Candidate Skills")
        unique_together = ("skill", "candidate_contact")

    def __str__(self):
        return '{}: {} ({}*)'.format(
            str(self.candidate_contact), str(self.skill), str(self.score))

    def get_valid_rate(self):
        today = date.today()
        return self.candidate_skill_rates.filter(valid_from__lte=today,
                                                 valid_until__gte=today).last()


class SkillRateRel(MYOBMixin, core_models.UUIDModel):

    candidate_skill = models.ForeignKey(
        SkillRel,
        related_name="candidate_skill_rates",
        on_delete=models.CASCADE,
        verbose_name=_("Candidate Skill")
    )

    hourly_rate = models.ForeignKey(
        skill_models.SkillBaseRate,
        related_name="candidate_skill_rates",
        verbose_name=_("Hourly Rate"),
        on_delete=models.SET_NULL,
        blank=True,
        null=True,
    )

    valid_from = models.DateField(verbose_name=_("Valid From"))
    valid_until = models.DateField(verbose_name=_("Valid Until"))

    class Meta:
        verbose_name = _("Candidate Skill Rate")
        verbose_name_plural = _("Candidate Skill Rates")

    def __str__(self):
        return str(self.hourly_rate)

    def get_myob_name(self):
        return '{} {}'.format(str(self.hourly_rate.skill.get_myob_name()), str(self.hourly_rate.hourly_rate))


class InterviewSchedule(core_models.UUIDModel):

    candidate_contact = models.ForeignKey(
        CandidateContact,
        on_delete=models.PROTECT,
        related_name="interview_schedules",
        verbose_name=_("Candidate Contact")
    )

    company_contact = models.ForeignKey(
        core_models.CompanyContact,
        related_name="interview_schedules",
        on_delete=models.PROTECT,
        verbose_name=_("Company Contact")
    )

    target_date_and_time = models.DateTimeField(
        verbose_name=_("Target date")
    )

    CATEGORY_CHOICES = Choices(
        ('first_phone_interview', _('First Phone Interview')),
        ('second_phone_interview', _('Second Phone Interview')),
        ('live_interview', _('Live interview')),
    )

    category = models.CharField(
        max_length=15,
        verbose_name=_("Category"),
        choices=CATEGORY_CHOICES,
        null=True,
        blank=True
    )

    accepted = models.BooleanField(
        default=False,
        verbose_name=_("Accepted")
    )

    def __str__(self):
        return "{}: {}".format(self.candidate_contact,
                               self.target_date_and_time)


class CandidateRel(core_models.UUIDModel):

    candidate_contact = models.ForeignKey(
        CandidateContact,
        on_delete=models.PROTECT,
        related_name="candidate_rels",
        verbose_name=_("Candidate Contact")
    )

    master_company = models.ForeignKey(
        core_models.Company,
        on_delete=models.PROTECT,
        related_name="candidate_rels",
        verbose_name=_("Master Company")
    )

    company_contact = models.ForeignKey(
        core_models.CompanyContact,
        related_name="candidate_rels",
        on_delete=models.PROTECT,
        verbose_name=_("Company Contact"),
        blank=True,
        null=True
    )

    class Meta:
        verbose_name = _("Candidate Relationship")
        verbose_name_plural = _("Candidate Relationships")

    def __str__(self):
        return "{}: {}".format(self.master_company, self.candidate_contact)


class AcceptanceTestRel(core_models.UUIDModel):

    acceptance_test = models.ForeignKey(
        acceptance_test_models.AcceptanceTest,
        on_delete=models.CASCADE,
        related_name='candidate_acceptance_tests',
        verbose_name=_("Acceptance Test")
    )

    candidate_contact = models.ForeignKey(
        CandidateContact,
        on_delete=models.PROTECT,
        related_name='candidate_acceptance_tests',
        verbose_name=_("Candidate Contact")
    )

    test_started_at = models.DateTimeField(
        verbose_name=_("Test Started at"),
        auto_now_add=True
    )

    test_finished_at = models.DateTimeField(
        verbose_name=_("Test Finished at"),
        auto_now=True
    )

    class Meta:
        verbose_name = _("Acceptance Test Relation")
        verbose_name_plural = _("Acceptance Test Relations")

    def __str__(self):
        return '{} {}'.format(
            str(self.candidate_contact), str(self.acceptance_test)
        )


class AcceptanceTestQuestionRel(core_models.UUIDModel):

    candidate_acceptance_test = models.ForeignKey(
        AcceptanceTestRel,
        on_delete=models.CASCADE,
        related_name='acceptance_test_question_rels',
        verbose_name=_("Acceptance Test Relation")
    )

    acceptance_test_question = models.ForeignKey(
        acceptance_test_models.AcceptanceTestQuestion,
        on_delete=models.PROTECT,
        related_name='acceptance_test_question_rels',
        verbose_name=_("Acceptance Test Question")
    )

    acceptance_test_answer = models.ForeignKey(
        acceptance_test_models.AcceptanceTestAnswer,
        on_delete=models.PROTECT,
        related_name='acceptance_test_question_rels',
        verbose_name=_("Acceptance Test Answer")
    )

    question_answered_at = models.DateTimeField(
        verbose_name=_("Question Answered at"),
        auto_now=True
    )

    class Meta:
        verbose_name = _("Acceptance Test Question Relation")
        verbose_name_plural = _("Acceptance Test Question Relations")

    def __str__(self):
        return '{}, {}: {}'.format(str(self.candidate_acceptance_test),
                                   str(self.acceptance_test_question),
                                   str(self.acceptance_test_answer))

    def get_if_correct(self):
        return self.acceptance_test_answer in \
               self.acceptance_test_question.get_correct_answers()


class Subcontractor(core_models.UUIDModel):

    SUBCONTRACTOR_TYPE_CHOICES = Choices(
        (10, 'sole_trader', _("sole_trader")),
        (20, 'company', _("company")),
    )

    subcontractor_type = models.PositiveSmallIntegerField(
        verbose_name=_("Subcontractor Type"),
        choices=SUBCONTRACTOR_TYPE_CHOICES,
        default=SUBCONTRACTOR_TYPE_CHOICES.sole_trader
    )

    company = models.OneToOneField(
        core_models.Company,
        on_delete=models.CASCADE,
        parent_link=True
    )

    primary_contact = models.ForeignKey(
        CandidateContact,
        verbose_name=_('Candidate Contact'),
        on_delete=models.CASCADE
    )

    allowance_enabled = models.BooleanField(
        verbose_name=_('Allowance Enabled'),
        default=False
    )

    penalty_rates_enabled = models.BooleanField(
        verbose_name=_('Penalty Rates Enabled'),
        default=False
    )

    class Meta:
        verbose_name = _("Subcontractor")
        verbose_name_plural = _("Subcontactors")

    def __str__(self):
        if (self.subcontractor_type ==
                self.SUBCONTRACTOR_TYPE_CHOICES.sole_trader):
            return str(self.primary_contact)
        return str(self.company)<|MERGE_RESOLUTION|>--- conflicted
+++ resolved
@@ -318,26 +318,22 @@
     @workflow_function
     def is_skill_defined(self):
         return self.candidate_skills.filter(
-<<<<<<< HEAD
-            skill__active=True,
+            skill__active=True, active=True,
         ).count() > 0
     is_skill_defined.short_description = _("Define at least one skill")
 
     @workflow_function
     def is_skill_score_defined(self):
         return self.candidate_skills.filter(
-            score__gt=0, skill__active=True,
+            score__gt=0, active=True, skill__active=True,
         ).count() > 0
     is_skill_score_defined.short_description = _("At least one active skill score must be higher that 0")
 
     @workflow_function
     def is_skill_rate_defined(self):
         return self.candidate_skills.filter(
-            score__gt=0, skill__active=True,
+            score__gt=0, active=True, skill__active=True,
             hourly_rate__gt=0
-=======
-            score__gt=0, skill__active=True, active=True, hourly_rate__gt=0
->>>>>>> 4d4ac183
         ).count() > 0
     is_skill_rate_defined.short_description = _("At least one active skill hourly rate must be higher that 0")
 
