from functools import partial

from django.utils.functional import lazy
from django.utils.translation import ugettext_lazy as _

from drf_auto_endpoint.decorators import bulk_action
from drf_auto_endpoint.router import router
from rest_framework.response import Response
from rest_framework.exceptions import ParseError

<<<<<<< HEAD
from r3sourcer.apps.core.api.endpoints import ApiEndpoint
from r3sourcer.apps.core.models import WorkflowNode
from r3sourcer.apps.core.utils.text import format_lazy

from r3sourcer.apps.core_adapter import constants
from r3sourcer.apps.core_adapter.utils import api_reverse_lazy

from r3sourcer.apps.candidate import models as candidate_models
from r3sourcer.apps.candidate.api import viewsets as candidate_viewsets, serializers as candidate_serializers
=======
from r3sourcer.apps.core_adapter import constants
from r3sourcer.apps.core.utils.text import format_lazy
from r3sourcer.apps.core_adapter.utils import api_reverse_lazy
from r3sourcer.apps.core import models as core_models
from r3sourcer.apps.core.api import endpoints as core_endpoints
from r3sourcer.apps.candidate import models as candidate_models
from r3sourcer.apps.candidate.api import viewsets as candidate_viewsets
from r3sourcer.apps.candidate.api import serializers as candidate_serializers

>>>>>>> e01bc8ef

class CandidateContactEndpoint(core_endpoints.ApiEndpoint):

<<<<<<< HEAD
class CandidateContactEndpoint(ApiEndpoint):

=======
>>>>>>> e01bc8ef
    model = candidate_models.CandidateContact
    base_viewset = candidate_viewsets.CandidateContactViewset
    serializer = candidate_serializers.CandidateContactSerializer

    fieldsets = (
        {
            'type': constants.CONTAINER_COLLAPSE,
            'name': _('General'),
            'collapsed': False,
            'fields': (
                'contact', 'recruitment_agent', 'picture',
            )
        },
        {
            'type': constants.CONTAINER_COLLAPSE,
            'name': _('Residency'),
            'collapsed': True,
            'fields': (
                'residency', 'visa_type', 'visa_expiry_date', 'vevo_checked_at', 'nationality',
            ),
        }, {
            'type': constants.CONTAINER_COLLAPSE,
            'name': _('Formalities'),
            'collapsed': True,
            'fields': (
                'tax_file_number', 'superannuation_fund', 'super_member_number', 'bank_account',
                'emergency_contact_name', 'emergency_contact_phone', 'employment_classification', 'autoreceives_sms',
                'referral',
            ),
        }, {
            'type': constants.CONTAINER_COLLAPSE,
            'name': _('Personal Traits'),
            'collapsed': True,
            'fields': (
                'height', 'weight', 'transportation_to_work', 'strength', 'language',
            ),
        }, {
            'type': constants.CONTAINER_COLLAPSE,
            'name': _('Candidate rating'),
            'collapsed': True,
            'fields': (
                'total_score', 'loyalty_score', 'reliability_score',
            ),
        }, {
            'type': constants.CONTAINER_COLLAPSE,
            'name': _('Messages'),
            'collapsed': True,
            'fields': (
                'message_by_sms', 'message_by_email',
            ),
        }, {
            'type': constants.CONTAINER_COLLAPSE,
            'name': _('Other'),
            'collapsed': True,
            'fields': (
                'created', 'updated',
            ),
        }, {
<<<<<<< HEAD
            'type': constants.FIELD_RELATED,
            'field': 'candidate_skills',
            'delete': True,
            'list': True,
            'label': _('Candidate Skills')
        }, {
            'type': constants.FIELD_RELATED,
            'field': 'tag_rels',
            'delete': True,
            'list': True,
            'label': _('Candidate Tags')
        }, {
            'type': constants.FIELD_TIMELINE,
            'label': _('States Timeline'),
            'field': 'id',
            'endpoint': format_lazy(
                '{}timeline/',
                api_reverse_lazy('core/workflownodes'),
            ),
            'query': ['model', 'object_id'],
            'model': 'candidate.candidatecontact',
            'object_id': '{id}',
=======
            'type': constants.CONTAINER_COLLAPSE,
            'collapsed': True,
            'name': _('Notes'),
            'fields': (
                {
                    'type': constants.FIELD_RELATED,
                    'delete': True,
                    'list': True,
                    'many': True,
                    'create': True,
                    'edit': True,
                    'field': 'notes',
                },
            )
        }, {
            'type': constants.CONTAINER_COLLAPSE,
            'collapsed': True,
            'name': _('Candidate skills'),
            'fields': (
                {
                    'type': constants.FIELD_RELATED,
                    'delete': True,
                    'list': True,
                    'many': True,
                    'create': True,
                    'edit': True,
                    'field': 'candidate_skills',
                },
            )
        }, {
            'type': constants.CONTAINER_COLLAPSE,
            'collapsed': True,
            'name': _('Candidate tags'),
            'fields': (
                {
                    'type': constants.FIELD_RELATED,
                    'delete': True,
                    'list': True,
                    'many': True,
                    'create': True,
                    'edit': True,
                    'field': 'tag_rels',
                },
            )
        }, {
            'type': constants.CONTAINER_COLLAPSE,
            'collapsed': True,
            'name': _('Activities'),
            'fields': (
                {
                    'type': constants.FIELD_RELATED,
                    'delete': True,
                    'list': True,
                    'many': True,
                    'create': True,
                    'edit': True,
                    'field': 'activities',
                },
            )
        }, {
            'type': constants.CONTAINER_COLLAPSE,
            'collapsed': True,
            'name': _('Candidate Contact state timeline'),
            'fields': (
                {
                    'type': constants.FIELD_TIMELINE,
                    'label': _('States Timeline'),
                    'field': 'id',
                    'endpoint': format_lazy('{}timeline/', api_reverse_lazy('endless-core/workflownodes')),
                    'query': ['model', 'object_id'],
                    'model': 'core.candidatecontact',
                    'object_id': '{id}',
                },
            )
        }, {
            'type': constants.CONTAINER_COLLAPSE,
            'collapsed': True,
            'name': _('Candidate state history'),
            'fields': (
                {
                    'type': constants.FIELD_RELATED,
                    'delete': True,
                    'list': True,
                    'many': True,
                    'create': True,
                    'edit': True,
                    'field': 'active_states',
                },
            )
        }, {
            'type': constants.CONTAINER_COLLAPSE,
            'collapsed': True,
            'name': _('Vacancy offers'),
            'fields': (
                {
                    'type': constants.FIELD_RELATED,
                    'delete': True,
                    'list': True,
                    'many': True,
                    'create': True,
                    'edit': True,
                    'field': 'vacancy_offers',
                },
            )
        }, {
            'type': constants.CONTAINER_COLLAPSE,
            'collapsed': True,
            'name': _('Carrier list'),
            'fields': (
                {
                    'type': constants.FIELD_RELATED,
                    'delete': True,
                    'list': True,
                    'many': True,
                    'create': True,
                    'edit': True,
                    'field': 'carrier_lists',
                },
            )
        }, {
            'type': constants.CONTAINER_COLLAPSE,
            'collapsed': True,
            'name': _('Black list'),
            'fields': (
                {
                    'type': constants.FIELD_RELATED,
                    'delete': True,
                    'list': True,
                    'many': True,
                    'create': True,
                    'edit': True,
                    'field': 'blacklist',
                },
            )
        }, {
            'type': constants.CONTAINER_COLLAPSE,
            'collapsed': True,
            'name': _('Favorite list'),
            'fields': (
                {
                    'type': constants.FIELD_RELATED,
                    'delete': True,
                    'list': True,
                    'many': True,
                    'create': True,
                    'edit': True,
                    'field': 'favourites',
                },
            )
        }, {
            'type': constants.CONTAINER_COLLAPSE,
            'collapsed': True,
            'name': _('Candidate evaluations'),
            'fields': (
                {
                    'type': constants.FIELD_RELATED,
                    'delete': True,
                    'list': True,
                    'many': True,
                    'create': True,
                    'edit': True,
                    'field': 'candidate_evaluations',
                },
            )
>>>>>>> e01bc8ef
        }
    )

    list_display = (
        {
            'field': 'contact.picture',
            'type': constants.FIELD_PICTURE,
        },
        'contact', 'contact.is_available',
        {
            'label': _('Phone'),
            'fields': ({
                'type': constants.FIELD_LINK,
                'link': 'tel:{field}',
                'field': 'contact.phone_mobile',
            }, {
                'type': constants.FIELD_BUTTON,
                'action': 'sendSMS',
                'text': _('SMS'),
                'icon': 'fa-commenting',
                'fields': ('contact.phone_mobile',)
            }, {
                'type': constants.FIELD_LINK,
                'link': 'tel:{field}',
                'field': 'contact.address.phone_landline',
            }, {
                'type': constants.FIELD_LINK,
                'link': 'tel:{field}',
                'field': 'contact.address.phone_fax',
            },),
        }, {
            'field': 'contact.email',
            'link': 'mailto:{field}',
            'type': constants.FIELD_LINK,
            'label': _('E-mail'),
        }, 'contact.address.city', 'contact.address.state', 'contact.gender',
        'nationality', 'weight', 'height', 'transportation_to_work',
        'skill_list', 'tag_list', 'reliability_score', 'loyalty_score',
        'bmi', 'strength', 'language', 'total_score', 'state'
    )

    list_tabs = [{
        'label': _('Contacts'),
        'fields': (
            'phone', 'contact.email', 'contact.address.city',
            'contact.address.state',
        )
    }, {
        'label': _('Personal'),
        'fields': (
            'contact.gender', 'nationality', 'weight', 'height',
            'transportation_to_work',
        )
    }, {
        'label': _('Properties'),
        'fields': (
            'skill_list', 'tag_list', 'recruitment_agent'
        )
    }, {
        'label': _('Score'),
        'fields': (
            'reliability_score', 'loyalty_score', 'bmi', 'strength', 'language'
        )
    }]

    def get_list_filter(self):
        states_part = partial(
<<<<<<< HEAD
            WorkflowNode.get_model_all_states, candidate_models.CandidateContact
=======
            core_models.WorkflowNode.get_model_all_states, candidate_models.CandidateContact
>>>>>>> e01bc8ef
        )
        list_filter = [{
            'type': constants.FIELD_SELECT,
            'field': 'state',
            'choices': lazy(states_part, list)(),
        }, 'contact.gender', 'transportation_to_work', {
            'field': 'created_at',
            'type': constants.FIELD_DATE,
        }]

        return list_filter

    @bulk_action(method='POST', text=_('Send sms'), confirm=False, reload=False)
    def sendsms(self, request, *args, **kwargs):
        id_list = request.data

        if not id_list or not isinstance(id_list, list):
            raise ParseError(_('You should select Company addresses'))

        phone_numbers = set(self.model.objects.filter(
            id__in=id_list, contact__phone_mobile__isnull=False).values_list(
            'contact__phone_mobile', flat=True))

        return Response({
            'status': 'success',
            'phone_number': phone_numbers,
            'message': _('Phones numbers was selected'),
        })


class SkillRelEndpoint(core_endpoints.ApiEndpoint):

    model = candidate_models.SkillRel
    serializer = candidate_serializers.SkillRelSerializer

    list_display = (
        'candidate_contact', 'skill', 'score', 'prior_experience'
    )

    list_editable = ('skill', 'score', 'prior_experience')


class TagRelEndpoint(core_endpoints.ApiEndpoint):

    model = candidate_models.TagRel
    serializer = candidate_serializers.TagRelSerializer

    list_display = (
        'candidate_contact', 'tag', 'verified_by', 'verification_evidence'
    )

    list_editable = (
        'tag', 'verified_by',
        {
            'type': constants.FIELD_PICTURE,
            'field': 'verification_evidence',
            'label_upload': _('Choose a file'),
            'label_photo': _('Take a photo'),
        }
    )


class SubcontractorEndpoint(core_endpoints.ApiEndpoint):

    model = candidate_models.Subcontractor
    base_viewset = candidate_viewsets.SubcontractorViewset
    serializer = candidate_serializers.SubcontractorSerializer


router.register(candidate_models.VisaType)
router.register(candidate_models.SuperannuationFund)
router.register(endpoint=CandidateContactEndpoint())
router.register(endpoint=SubcontractorEndpoint())
router.register(endpoint=TagRelEndpoint())
router.register(endpoint=SkillRelEndpoint())
router.register(candidate_models.SkillRateRel)
router.register(candidate_models.InterviewSchedule)
router.register(candidate_models.CandidateRel)<|MERGE_RESOLUTION|>--- conflicted
+++ resolved
@@ -8,17 +8,6 @@
 from rest_framework.response import Response
 from rest_framework.exceptions import ParseError
 
-<<<<<<< HEAD
-from r3sourcer.apps.core.api.endpoints import ApiEndpoint
-from r3sourcer.apps.core.models import WorkflowNode
-from r3sourcer.apps.core.utils.text import format_lazy
-
-from r3sourcer.apps.core_adapter import constants
-from r3sourcer.apps.core_adapter.utils import api_reverse_lazy
-
-from r3sourcer.apps.candidate import models as candidate_models
-from r3sourcer.apps.candidate.api import viewsets as candidate_viewsets, serializers as candidate_serializers
-=======
 from r3sourcer.apps.core_adapter import constants
 from r3sourcer.apps.core.utils.text import format_lazy
 from r3sourcer.apps.core_adapter.utils import api_reverse_lazy
@@ -28,15 +17,9 @@
 from r3sourcer.apps.candidate.api import viewsets as candidate_viewsets
 from r3sourcer.apps.candidate.api import serializers as candidate_serializers
 
->>>>>>> e01bc8ef
 
 class CandidateContactEndpoint(core_endpoints.ApiEndpoint):
 
-<<<<<<< HEAD
-class CandidateContactEndpoint(ApiEndpoint):
-
-=======
->>>>>>> e01bc8ef
     model = candidate_models.CandidateContact
     base_viewset = candidate_viewsets.CandidateContactViewset
     serializer = candidate_serializers.CandidateContactSerializer
@@ -95,30 +78,6 @@
                 'created', 'updated',
             ),
         }, {
-<<<<<<< HEAD
-            'type': constants.FIELD_RELATED,
-            'field': 'candidate_skills',
-            'delete': True,
-            'list': True,
-            'label': _('Candidate Skills')
-        }, {
-            'type': constants.FIELD_RELATED,
-            'field': 'tag_rels',
-            'delete': True,
-            'list': True,
-            'label': _('Candidate Tags')
-        }, {
-            'type': constants.FIELD_TIMELINE,
-            'label': _('States Timeline'),
-            'field': 'id',
-            'endpoint': format_lazy(
-                '{}timeline/',
-                api_reverse_lazy('core/workflownodes'),
-            ),
-            'query': ['model', 'object_id'],
-            'model': 'candidate.candidatecontact',
-            'object_id': '{id}',
-=======
             'type': constants.CONTAINER_COLLAPSE,
             'collapsed': True,
             'name': _('Notes'),
@@ -283,7 +242,6 @@
                     'field': 'candidate_evaluations',
                 },
             )
->>>>>>> e01bc8ef
         }
     )
 
@@ -351,11 +309,7 @@
 
     def get_list_filter(self):
         states_part = partial(
-<<<<<<< HEAD
-            WorkflowNode.get_model_all_states, candidate_models.CandidateContact
-=======
             core_models.WorkflowNode.get_model_all_states, candidate_models.CandidateContact
->>>>>>> e01bc8ef
         )
         list_filter = [{
             'type': constants.FIELD_SELECT,
