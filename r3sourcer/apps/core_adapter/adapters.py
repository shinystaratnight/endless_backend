import six

from datetime import timedelta
from collections import OrderedDict

from django.urls.exceptions import NoReverseMatch
from django.utils.translation import ugettext_lazy as _
from django.utils import timezone

from drf_auto_endpoint.adapters import (
    BaseAdapter, GETTER, PROPERTY, MetaDataInfo
)

from . import constants
from .utils import api_reverse


CUSTOM_FIELD_ATTRS = (
    'label', 'link', 'action', 'endpoint', 'add', 'edit', 'delete', 'read_only', 'label_upload', 'label_photo', 'many',
    'list', 'values', 'color', 'default', 'collapsed', 'file', 'photo', 'hide', 'prefilled', 'add_label', 'query',
<<<<<<< HEAD
    'showIf', 'send',
=======
    'showIf', 'title',
>>>>>>> d34c7694
)


def format_str(val, *args, **kwargs):
    if isinstance(val, six.string_types):
        # Angular formatstring
        val = val.replace('{', '{' * 3).replace('}', '}' * 3)
        return val.format(*args, **kwargs)
    return val


def format_date(date):
    return date.strftime('%Y-%m-%d')


def to_html_tag(component_type):
    custom_types = [
        constants.FIELD_CHECKBOX, constants.FIELD_RADIO, constants.FIELD_TEXTAREA, constants.FIELD_SELECT,
        constants.FIELD_RADIO_GROUP, constants.FIELD_CHECKBOX_GROUP, constants.FIELD_BUTTON, constants.FIELD_LINK,
        constants.FIELD_SUBMIT, constants.FIELD_RELATED, constants.FIELD_STATIC, constants.FIELD_RULE,
        constants.FIELD_ICON, constants.FIELD_TIMELINE, constants.FIELD_LIST,
    ]
    if component_type in custom_types:
        return component_type
    elif component_type in [constants.FIELD_DATE, constants.FIELD_DATETIME]:
        return 'datepicker'
    return 'input'


class AngularApiAdapter(BaseAdapter):

    metadata_info = [
        MetaDataInfo('metadata_fields', GETTER, []),
        MetaDataInfo('fieldsets', GETTER, []),
    ]

    _excluded_field = {'updated_at', 'created_at', '__str__'}
    _hidden_fields = {'id'}
    edit = True

    def __init__(self, edit=True, * args, **kwargs):
        self.edit = edit

    @classmethod
    def adapt_field(cls, field):
        if 'type' not in field or field['type'] in constants.CONTAINER_TYPES:
            return field

        component_type = field.get('component_type', field['type'])
        if 'key' in field and '__str__' in field['key']:
            component_type = constants.FIELD_STATIC
        if component_type in constants.NON_FIELDS_TYPES:
            adapted = {
                'type': component_type,
                'templateOptions': {
                    'text': field.get('label', ''),
                    'label': field.get('label', ''),
                    'type': component_type,
                }
            }
            if 'key' in field:
                adapted['key'] = field['key']
            if component_type == constants.FIELD_TIMELINE:
                adapted['endpoint'] = field.get('endpoint')
                adapted['key'] = constants.FIELD_TIMELINE
            elif component_type == constants.FIELD_LINK:
                adapted['templateOptions']['link'] = field.get('link')
            elif component_type == constants.FIELD_LIST:
                adapted.update(
                    collapsed=field.get('collapsed', False),
                    **{attr: field[attr] for attr in ('endpoint', 'prefilled')
                       if field.get(attr) is not None}
                )
                if field.get('add_label'):
                    adapted['templateOptions']['add_label'] = field['add_label']
            elif component_type != constants.FIELD_SUBMIT:
                adapted['templateOptions']['action'] = field['action']

            query_params = field.get('query')
            if query_params is not None:
                adapted['query'] = query_params

            if 'showIf' in field:
                adapted['showIf'] = field['showIf']

            return adapted
        elif component_type == constants.FIELD_RELATED:
            if 'related_endpoint' in field:
                try:
                    endpoint = api_reverse(
                        field['related_endpoint'].replace('_', '-')
                    )
                except NoReverseMatch:
                    return {'key': field['key']}
            else:
                endpoint = field['endpoint']
            adapted = {
                'type': component_type,
                'endpoint': endpoint,
                'many': field.get('many', False),
                'list': field.get('list', False),
                'collapsed': field.get('collapsed', False),
                'templateOptions': {
                    'delete': field.get('delete', False),
                    **{attr: field.get(attr, True) for attr in ('add', 'edit')}
                }
            }
        elif component_type == constants.FIELD_ICON:
            default_icons = {
                True: 'check-circle',
                False: 'times-circle',
                None: 'minus-circle',
            }

            icons = field.get('values', {})

            for key, icon in default_icons.items():
                if key not in icons:
                    icons[key] = icon

            field['validation']['values'] = icons

            adapted = {
                'type': constants.FIELD_CHECKBOX,
                'templateOptions': field['validation'],
            }
        else:
            adapted = {
                'type': to_html_tag(component_type),
                'templateOptions': field['validation'],
            }

        adapted['read_only'] = field.get('read_only', False)
        adapted['key'] = field.get('key')
        if ('default' in field and
                isinstance(field['default'], (str, int, float, bool))):
            adapted['default'] = field['default']

        if 'showIf' in field:
            adapted['showIf'] = field['showIf']

        if 'send' in field:
            adapted['send'] = field['send']

        field_ui = field.get('ui', {})
        ui_options = ('placeholder', 'label_upload', 'label_photo', 'color', 'file', 'photo', 'title')
        adapted['templateOptions'].update({
            'type': component_type,
            'label': field.get('label', field_ui.get('label', '')),
            **{
                option: field_ui[option] for option in ui_options
                if field_ui.get(option) is not None
            },
            **{
                option: field[option] for option in ui_options
                if field.get(option) is not None
            },
        })

        is_hidden = field.get('hide')
        if field['key'].split('.')[-1] in cls._hidden_fields or is_hidden:
            adapted['hide'] = True

        if field_ui.get('help'):
            adapted['templateOptions']['description'] = field_ui['help']

        if 'choices' in field:
            for choice in field['choices']:
                if isinstance(choice['value'], timedelta):
                    choice['value'] = int(choice['value'].total_seconds())

            adapted['templateOptions']['options'] = field['choices']

        return adapted

    def _map_fieldsets(self, fieldsets, fields):
        if self.edit:
            fields = [
                field for field in fields
                if field['key'].split('.')[-1] not in self._excluded_field
            ]
        if not fieldsets:
            return [self.adapt_field(field) for field in fields]
        return self._get_metadata_fieldsets_info(fieldsets, [], fields)

    def _get_metadata_fieldsets_info(self, fieldsets, result, fields):
        for fieldset in fieldsets:
            if isinstance(fieldset, dict):
                field_info = self._process_dict_fieldset(fieldset, fields)
            elif isinstance(fieldset, (list, tuple)):
                field_info = self._get_metadata_fieldsets_info(
                    fieldset, [], fields
                )
            else:
                field_info = self._get_field_info(fieldset, fields)

            if isinstance(field_info, (list, tuple)):
                result.extend(field_info)
            elif field_info is not None:
                result.append(field_info)

        return result

    def _process_dict_fieldset(self, fieldset, fields):
        fieldset_type = fieldset.get('type')
        if fieldset_type is not None and fieldset_type not in constants.CONTAINER_TYPES:
            field_info = self._get_field_info(
                fieldset.get('field'), fields, fieldset_type, fieldset
            )
            return field_info

        fildset_result = self._get_metadata_fieldsets_info(
            fieldset['fields'], [], fields
        )
        if fieldset_type is None:
            return fildset_result
        else:
            field_info = {
                'type': fieldset_type,
                'children': fildset_result,
                **{
                    key: fieldset[key] for key in ('name', 'collapsed')
                    if fieldset.get(key)
                },
            }
            return field_info

    def _get_field_info(self, field_name, fields, component_type=None,
                        fieldset=None):
        data = None
        for field in fields:
            key = field.get('key')
            if field_name == key:
                return self._adapt_fieldset(field, fieldset, component_type)

        if data is None and component_type in constants.NON_FIELDS_TYPES:
            data = self._adapt_fieldset(
                {'type': component_type}, fieldset, component_type
            )
        return data

    def _adapt_fieldset(self, field, fieldset=None, component_type=None):
        field['component_type'] = component_type or field['type']
        if fieldset:
            field.update(
                {attr: fieldset[attr] for attr in CUSTOM_FIELD_ATTRS
                 if fieldset.get(attr) is not None}
            )
        data = self.adapt_field(field)
        return data

    def render(self, config):
        fields = config['metadata_fields']
        fieldsets = config['fieldsets']

        adapted = self._map_fieldsets(fieldsets, fields)

        return adapted


class AngularListApiAdapter(AngularApiAdapter):
    adapted_fields = None
    fields = None
    list_editable = None
    is_formset = False

    metadata_info = [
        MetaDataInfo('metadata_fields', GETTER, []),
        MetaDataInfo('list_display', GETTER, []),
        MetaDataInfo('list_editable', GETTER, []),
        MetaDataInfo('list_name', GETTER, []),
        MetaDataInfo('list_label', GETTER, []),
        MetaDataInfo('list_filter', GETTER, {}),
        MetaDataInfo('search_enabled', PROPERTY, []),
        MetaDataInfo('ordering_fields', GETTER, []),
        MetaDataInfo('ordering_mapping', GETTER, []),
        MetaDataInfo('ordering', GETTER, []),
        MetaDataInfo('context_actions', GETTER, {}),
        MetaDataInfo('highlight', PROPERTY, {}),
        MetaDataInfo('bulk_actions', GETTER, []),
        MetaDataInfo('list_tabs', GETTER, []),
        MetaDataInfo('list_buttons', GETTER, []),
        MetaDataInfo('list_editable_filter', GETTER, []),
    ]

    def __init__(self, *args, **kwargs):
        self.adapted_fields = {}
        self.fields = []
        self.list_editable = []
        self.is_formset = kwargs.pop('is_formset', False)

        super(AngularListApiAdapter, self).__init__(*args, **kwargs)

    def _adapt_field(self, display_field_name, fields=None,
                     list_editable=None, field_type=None):
        display_field = None
        list_editable = list_editable or self.list_editable
        fields = fields or self.fields

        if isinstance(display_field_name, dict):
            field_dict = display_field_name
            display_field_name = field_dict.get('field')
        else:
            field_dict = {}

        field = self._get_field(fields, display_field_name)

        if field:
            field.update(field_dict)
            if field_type:
                field['type'] = field_type
            display_field = self.adapt_field(field)
            if not self.is_formset:
                display_field['read_only'] = display_field_name not in list_editable

        if display_field:
            return display_field
        return None

    def _adapt_filters(self, list_filters):
        adapted_filters = []
        for list_filter in list_filters:
            if isinstance(list_filter, str):
                list_filter = {'field': list_filter}

            field = list_filter['field']
            meta_field = self._get_field(self.fields, field) or list_filter
            field_type = list_filter.get('type', meta_field.get('type'))
            field_qry = field.replace('.', '__')

            label = list_filter.get('label', meta_field.get('label'))
            if not label:
                field_ui = meta_field.get('ui', {})
                label = field_ui.get('label', '')

            adapted = {
                'type': field_type,
                'key': field,
                'label': label,
            }

            if field_type == constants.FIELD_RELATED:
                if 'endpoint' in list_filter:
                    endpoint = list_filter['endpoint']
                elif 'related_endpoint' in meta_field:
                    try:
                        endpoint = api_reverse(
                            meta_field['related_endpoint'].replace('_', '-')
                        )
                    except NoReverseMatch:
                        continue
                else:
                    endpoint = meta_field.get('endpoint')

                adapted.update({
                    'query': field_qry,
                    'data': {
                        'endpoint': endpoint,
                        'key': list_filter.get('key', 'id'),
                        'value': list_filter.get('value', '__str__'),
                    }
                })
            elif field_type == constants.FIELD_SELECT:
                if 'choices' in list_filter:
                    choices = list_filter['choices']
                elif 'choices' in meta_field:
                    choices = list(meta_field['choices'])
                else:
                    continue  # pragma: no cover

                if not choices:
                    continue

                if callable(choices):
                    choices = choices()

                choices = [{
                    'label': _('All'),
                    'value': '',
                }] + list(choices)

                adapted.update({
                    'query': field_qry,
                    'options': choices,
                })
            elif field_type in [constants.FIELD_DATE,
                                constants.FIELD_DATETIME]:
                from_qry = '%s_0' % field_qry
                to_qry = '%s_1' % field_qry

                adapted.update({
                    'input': [{
                        'query': from_qry,
                        'label': _('From date'),
                    }, {
                        'query': to_qry,
                        'label': _('To date'),
                    }]
                })

                action_list = list_filter.get('actions')
                if action_list is None:
                    today = timezone.now().date()
                    action_list = [{
                        'label': _('Yesterday'),
                        'query': '%s=%s' % (from_qry, format_date(
                            today - timedelta(days=1)
                        ))
                    }, {
                        'label': _('Today'),
                        'query': '%(from)s=%(datetime)s&%(to)s=%(datetime)s' % {
                            'from': from_qry,
                            'to': to_qry,
                            'datetime': format_date(today),
                        }
                    }, {
                        'label': _('Tomorrow'),
                        'query': '%s=%s' % (from_qry, format_date(
                            today + timedelta(days=1)
                        ))
                    }]

                adapted['list'] = action_list
            else:
                continue  # pragma: no cover

            adapted_filters.append(adapted)
        return adapted_filters

    def _adapt_actions(self, bulk_actions):
        adapted_list = []

        for bulk_action in bulk_actions:
            adapted = {
                'label': bulk_action['text'],
                'endpoint': bulk_action['url'],
                'confirm': bulk_action.get('confirm', True),
                'message': bulk_action.get('message', _('Are you sure?')),
            }
            adapted_list.append(adapted)

        return {
            'label': _('Actions'),
            'button_label': _('Go'),
            'agree_label': _('Agree'),
            'decline_label': _('Decline'),
            'options': adapted_list,
        }

    def _get_field(self, fields, field_name):
        for field in fields:
            if field['key'] == field_name:
                return field
        return None

    def get_adapted_field(self, field_name, field_type=None):
        field_dict = field_name

        if isinstance(field_name, dict):
            field_name = field_name.get('field')

        if (field_name not in self.adapted_fields or
                self.adapted_fields[field_name]['templateOptions']['type'] != field_type):
            self.adapted_fields[field_name] = self._adapt_field(
                field_dict, field_type=field_type
            )
        return self.adapted_fields[field_name]

    def adapt_list_display(self, display_fields, list_filters, bulk_actions):
        adapted_columns = self._adapt_columns(display_fields)
        list_dict = {
            'columns': adapted_columns,
        }
        if list_filters:
            adapted_filters = self._adapt_filters(list_filters)
            list_dict['filters'] = adapted_filters
        if bulk_actions:
            adapted_actions = self._adapt_actions(bulk_actions)
            list_dict['actions'] = adapted_actions
        return list_dict

    def _adapt_columns(self, display_fields):
        adapted_columns = []

        for display_field in display_fields:
            name = label = ''
            if isinstance(display_field, (list, tuple)):
                if len(display_field) != 2:
                    raise ValueError('Composite content should have 2 items')
                elif not isinstance(display_field[1], (list, tuple)):
                    raise ValueError('Second element should be list or '
                                     'tuple of fields in composite content')

                name = display_field[0].replace(' ', '_').lower()
                label = display_field[0]
                display_field_list = display_field[1]
            elif isinstance(display_field, dict):
                label, name, display_field_list = self._process_dict_field(
                    display_field
                )
            else:
                display_field_list = [display_field]

            if not name or not label:
                field = self.get_adapted_field(display_field_list[0])
                name = field['key']
                label = field['templateOptions']['label']

            content = self._adapt_column_fields(display_field_list)
            adapted_columns.append({
                'name': name,
                'label': label,
                'content': content,
            })

        return adapted_columns

    def _process_dict_field(self, display_field):
        field = display_field.get('field')
        label = display_field.get('label', '')
        name = display_field.get(
            'name', label.replace(' ', '_').lower()
        )
        if field is None:
            if not label:
                raise ValueError(
                    "Composite content dict should have 'label' key"
                )
            display_field_list = display_field.get('fields')
        else:
            display_field_list = [display_field]

        return label, name, display_field_list

    def _adapt_column_fields(self, display_fields):
        adapted = []
        options = ('endpoint', 'link', 'values', 'action', 'label', 'text',
                   'icon', 'repeat', 'color', 'visible', 'hidden',
                   'replace_by')

        for display_field in display_fields:
            if isinstance(display_field, dict):
                field = display_field.get('field')
                fields = display_field.get('fields')
                field_type = display_field.get('type')

                if field:
                    display_field_attrs = display_field
                elif fields:
                    if not field_type:
                        raise ValueError("Extended field with 'fields' param "
                                         "should have 'type'")

                    adapted_result = self._adapt_column_fields(fields)

                    adapted.append({
                        'type': field_type,
                        'fields': adapted_result,
                        **{o: display_field[o] for o in options if display_field.get(o)}
                    })

                    continue
                else:
                    raise ValueError("'field' or 'fields' value should be set "
                                     "in extended field")
            else:
                field = display_field
                field_type = None
                display_field_attrs = {}

            adapted_field = self.get_adapted_field(
                display_field, field_type=field_type
            )
            field_type = field_type or adapted_field.get('type',
                                                         constants.FIELD_STATIC)

            adapt_field = {
                'type': field_type,
                'field': field,
                **{o: format_str(display_field_attrs[o], field=field)
                    for o in options
                    if display_field_attrs.get(o)},
                **{o: format_str(adapted_field[o], field=field)
                    for o in options
                    if o not in display_field_attrs and adapted_field.get(o)}
            }

            if field_type == constants.FIELD_SELECT:
                values = adapted_field['templateOptions'].get('options')
                if values and not adapt_field.get('values'):
                    adapt_field['values'] = OrderedDict(
                        [(item['value'], item['label']) for item in values]
                    )

            adapted.append(adapt_field)

        return adapted

    def adapt_ordering(self, display_fields, ordering_fields, ordering_mapping,
                       ordering):
        columns = display_fields['columns']

        for column in columns:
            sorting_field = ordering_mapping.get(column['name'])
            sort = sorting_field is not None

            if sorting_field is None and len(column['content']) == 1:
                field = column['content'][0].get('field')
                sorting_field = column['name']
                sort = (
                    field in self.adapted_fields and
                    self.adapted_fields[field]['type'] != constants.FIELD_STATIC and
                    sorting_field in ordering_fields
                )

            if sort:
                column['sort'] = True
                column['sort_field'] = sorting_field
                for order in ordering:
                    if column['name'] == order.strip('-'):
                        column['sorted'] = 'desc' if order[0] == '-' else 'asc'

        return columns

    def adapt_context_menu(self, display_fields, context_actions):
        columns = display_fields['columns']

        for column in columns:
            if column['name'] in context_actions:
                column['context_menu'] = context_actions[column['name']]

        return columns

    def adapt_highlight(self, highlight):
        field_name = highlight.get('field')
        field = self._get_field(self.fields, field_name)
        if not field:
            return

        adapted = {
            'field': field_name,
        }

        if field['type'] != constants.FIELD_CHECKBOX and (
            field['type'] != constants.FIELD_SELECT or
            'choices' not in field
        ):
            return

        adapted['values'] = {key: True for key in highlight.get('values', [])}

        return adapted

    def adapt_tabs(self, list_tabs):
        res_tabs = []

        for tab in list_tabs:
            if isinstance(tab, (tuple, list)):
                label = ''
                fields = tab
                is_colapsed = True
            elif isinstance(tab, dict):
                fields = tab['fields']
                label = tab.get('label')
                is_colapsed = tab.get('is_collapsed', True)
            else:
                fields = []

            if len(fields) == 0:
                continue

            if not label:
                field = self._get_field(self.fields, fields[0])
                label = field['ui']['label']

            res_tabs.append({
                'label': label,
                'fields': fields,
                'is_collapsed': is_colapsed
            })

        return res_tabs

    def adapt_buttons(self, list_buttons):
        res_buttons = []

        for button in list_buttons:
            if not isinstance(button, dict):
                continue

            res_buttons.append(button)

        return res_buttons

    def render(self, config):  # pragma: no cover
        self.fields = config['metadata_fields']
        self.list_editable = config['list_editable']
        if self.is_formset and self.list_editable:
            display_fields = self.list_editable
        else:
            self.list_editable = []
            display_fields = config['list_display']

        list_editable_filter = config['list_editable_filter']
        if self.is_formset:
            list_filters = list_editable_filter or []
        else:
            list_filters = config['list_filter']

        ordering_fields = config['ordering_fields']
        ordering_mapping = config['ordering_mapping']
        ordering = config['ordering']
        context_actions = config['context_actions'] or {}
        highlight = config['highlight']
        bulk_actions = config['bulk_actions']
        list_tabs = config['list_tabs']
        list_buttons = config['list_buttons']

        display_fields = self.adapt_list_display(
            display_fields, list_filters, bulk_actions
        )
        display_fields.update(
            list=config['list_name'],
            label=config['list_label'],
            search_enabled=config['search_enabled']
        )
        display_fields['columns'] = self.adapt_ordering(
            display_fields, ordering_fields, ordering_mapping, ordering
        )
        display_fields['columns'] = self.adapt_context_menu(
            display_fields, context_actions
        )
        if highlight:
            display_fields['highlight'] = self.adapt_highlight(highlight)

        if list_tabs:
            display_fields['tabs'] = self.adapt_tabs(list_tabs)

        if list_buttons is not None:
            display_fields['buttons'] = self.adapt_buttons(list_buttons)

        return {
            'fields': self.adapted_fields.values(),
            'list': display_fields,
        }<|MERGE_RESOLUTION|>--- conflicted
+++ resolved
@@ -18,11 +18,7 @@
 CUSTOM_FIELD_ATTRS = (
     'label', 'link', 'action', 'endpoint', 'add', 'edit', 'delete', 'read_only', 'label_upload', 'label_photo', 'many',
     'list', 'values', 'color', 'default', 'collapsed', 'file', 'photo', 'hide', 'prefilled', 'add_label', 'query',
-<<<<<<< HEAD
-    'showIf', 'send',
-=======
-    'showIf', 'title',
->>>>>>> d34c7694
+    'showIf', 'title', 'send',
 )
 
 
