SHELL := /bin/bash

WEBUI_APP_DIR = webui-app
NGINX_SITE_VOLUME = ""
CURRENT_PATH = $(shell pwd)

NGINX_DOCKER_VOLUME = /Users/nginx_docker

NGINX_CONF_FILE = var/tmp/nginx.$(DOMAIN_NAME).conf
REDIS_VERSION = alpine
RABBIT_MQ_VERSION = 3
DOCKER_BASE_DIR = /app

PG_VERSION = 9.6
LANG = 'en-au'

include env_defaults
-include .env


RESTORE_DB_FILE_PATH = var/backups/$(RESTORE_DB_FILE)
RESTORE_DB_FOR_DEV_FILE_PATH = var/backups/$(RESTORE_DB_FOR_DEV_FILE)

define docker_exec
    docker exec $(2) r3sourcer-$(DOCKER_APP_NAME) $(1)
endef

define supervisor
    $(call docker_exec, bin/_supervisorctl $(1))
endef

define nginx_root1
    $(eval NGINX_SITE_VOLUME = $(NGINX_VOLUME)/$(DOCKER_APP_NAME)/)
endef

define nginx_root0
    mkdir -p var/www
    $(eval NGINX_SITE_VOLUME = $(CURRENT_PATH)/var/www/)
endef

define nginx_setup0
    make var/make/local-nginx
endef

define nginx_setup1
    make var/make/docker-nginx
endef

define docker_connect
    docker network connect --ip $2 $(DOCKER_SUB_NET_NAME) $1
endef

define docker_run
	@if !(docker ps -a -f name=$(2) | grep '$(2)$$'); then \
        echo "Run $(1) container"; \
        docker run -itd $(3) --name $(2) $(1); \
        $(call docker_connect,$(2), $(4)); \
    fi;
endef

all: \
  var/make \
  var/tmp \
  var/run \
  var/make/subnet \
  var/make/docker-redis \
  var/make-docker-postgres \
  var/make/docker-rabbitmq \
  var/make/docker-clickhouse \
  var/make/create-app \
  var/make/create-db \
  var/make/nginx \
  var/make/webui-app

.env:
	cp env_defaults .env
	echo "SYSTEM_USER=$(USER)" >> .env

var/make:
	mkdir -p var/make

var/run:
	mkdir -p var/run

var/tmp:
	mkdir -p var/tmp

var/www:
	mkdir -p var/www

docker-install:
	sudo apt-get install -y --no-install-recommends apt-transport-https ca-certificates curl software-properties-common
	sudo apt-get update
	sudo apt-key adv --keyserver hkp://p80.pool.sks-keyservers.net:80 --recv-keys 58118E89F3A912897C070ADBF76221572C52609D
	sudo apt-get update
	sudo apt-get install -y docker-engine
	sudo apt-add-repository 'deb https://apt.dockerproject.org/repo ubuntu-xenial main'
	sudo usermod -aG docker $(whoami)
	touch $@

rm-subnet:
	if docker network ls | grep "$(DOCKER_SUB_NET_NAME)"; then \
        docker network rm $(DOCKER_SUB_NET_NAME); \
	fi;

var/make/subnet:
	if docker network inspect $(DOCKER_SUB_NET_NAME); then \
	    echo "Subnet already exists"; \
    else \
        if ! docker network create --subnet=$(DOCKER_SUB_NET_ROUTE) $(DOCKER_SUB_NET_NAME); then \
            exit 1; \
        fi; \
        echo "Subnet successfully created: $(DOCKER_SUB_NET_ROUTE) with name $(DOCKER_SUB_NET_NAME)"; \
    fi;

var/make/create-db:
	make create-postgres-user
	make create-postgres-db
	@touch $@

create-postgres-user:
	docker exec $(DOCKER_POSTGRES_NAME)  bash -c "psql -U postgres -tAc \"SELECT 1 FROM pg_roles WHERE rolname='$(POSTGRES_USER)'\" | \
	     grep -q 1 || createuser -U postgres -d -e -E -l -w -r -s $(POSTGRES_USER)"

create-postgres-db:
	docker exec -it $(DOCKER_POSTGRES_NAME)  bash -c "psql -U postgres -tAc \"SELECT 1 FROM pg_database WHERE datname='$(POSTGRES_DB)'\" | \
	     grep -q 1 || createdb \
	     -E utf8 \
	     -U $(POSTGRES_USER)  \
	     --lc-collate=en_US.UTF-8 \
	     --lc-ctype=en_US.UTF-8 \
	     --encoding=UTF-8 \
	     --template=template0 \
	     $(POSTGRES_DB)"

var/make/nginx:
	$(call nginx_setup$(USE_NGINX_DOCKER))

var/make/local-nginx:
	$(call docker_exec, bin/app nginx_config --site_root=$(CURRENT_PATH)/var/www > $(NGINX_CONF_FILE));
	@if sudo ls $(NGINX_CONFIG_PATH); then \
        sudo rm -f $(NGINX_CONFIG_PATH)/$(DOMAIN_NAME).conf; \
        sudo ln -s $(CURRENT_PATH)/$(NGINX_CONF_FILE) $(NGINX_CONFIG_PATH)/$(DOMAIN_NAME).conf; \
    else \
	    echo "Nginx path not found, you should setup NGINX_CONFIG_PATH env."; \
	    exit 1; \
    fi;
	@touch $@

var/make/docker-nginx:
	make var/make/create-docker-nginx
	make nginx_config/docker
	@touch $@

nginx_config/docker:
	$(call docker_exec, bin/app nginx_config \
	    --site_root=/www/$(DOCKER_APP_NAME) > \
	    $(NGINX_CONF_FILE))
	@sudo cp $(NGINX_CONF_FILE) $(NGINX_VOLUME)/conf/nginx.$(DOMAIN_NAME).conf
	docker restart nginx

full-clean:
	make clean
<<<<<<< HEAD
	@for CONTAINER in $(DOCKER_POSTGRES_NAME) $(DOCKER_REDIS_NAME) $(DOCKER_CLICKHOUSE_NAME) $(DOCKER_RABBIT_MQ_NAME) nginx r3sourcer-$(DOCKER_APP_NAME); \
=======
	@for CONTAINER in $(DOCKER_POSTGRES_NAME) $(DOCKER_RABBIT_MQ_NAME) $(DOCKER_REDIS_NAME) \
	    $(DOCKER_CLICKHOUSE_NAME) nginx r3sourcer-$(DOCKER_APP_NAME); \
>>>>>>> 3708265c
	do \
		if docker ps -a | grep $$CONTAINER; then \
		    echo "Remove container: $$CONTAINER"; \
            docker rm -f $$CONTAINER; \
        fi ; \
	done
	make rm-subnet

clean:
	@make rm-docker-app;
	@if (docker images | grep r3sourcer-$(DOCKER_APP_NAME)-image); then \
	    docker rmi r3sourcer-$(DOCKER_APP_NAME)-image; \
	    echo "Image removed"; \
	fi ;

	@if (docker ps -a | grep " webui-$(DOCKER_APP_NAME)"); then \
	    docker stop webui-$(DOCKER_APP_NAME); \
	    echo "WEB-UI container stopped"; \
	    docker rm webui-$(DOCKER_APP_NAME); \
	    echo "WEB-UI container removed"; \
	fi ;
	@if (docker images | grep webui-$(DOCKER_APP_NAME)-image); then \
	    docker rmi webui-$(DOCKER_APP_NAME)-image; \
	    echo "WEB-UI image removed"; \
	fi ;
	@rm -rf var/make

drop_db:
	docker stop r3sourcer-$(DOCKER_APP_NAME)
	docker exec $(DOCKER_POSTGRES_NAME) dropdb -U postgres --if-exists $(POSTGRES_DB)

backup_db:
	mkdir -p var/backups/
	touch var/backups/`date +%Y_%m_%d__%H_%M`.bak && \
	ln -sf $(CURRENT_PATH)/var/backups/`date +%Y_%m_%d__%H_%M`.bak var/backups/latest.bak && \
	docker exec -it $(DOCKER_POSTGRES_NAME) pg_dump -U $(POSTGRES_USER) $(POSTGRES_DB) > var/backups/`date +%Y_%m_%d__%H_%M`.bak

backup_db_for_dev:
	mkdir -p var/backups/
	docker exec -it $(DOCKER_POSTGRES_NAME) pg_dump -U $(POSTGRES_USER) $(POSTGRES_DB) > $(RESTORE_DB_FOR_DEV_FILE_PATH)

restore_db:
	make drop_db
	docker cp $(RESTORE_DB_FILE_PATH) $(DOCKER_POSTGRES_NAME):/tmp/$(RESTORE_DB_FILE)
	docker exec -it $(DOCKER_POSTGRES_NAME) pg_restore -U $(POSTGRES_USER) \
		-Fc --create --exit-on-error \
		--dbname postgres \
		--jobs $(RESTORE_DB_JOBS) \
		/tmp/$(RESTORE_DB_FILE)

restore_db_for_dev:
	make drop_db
	make create-postgres-db
	docker cp $(RESTORE_DB_FOR_DEV_FILE_PATH) $(DOCKER_POSTGRES_NAME):/tmp/$(RESTORE_DB_FOR_DEV_FILE)
	docker exec -it $(DOCKER_POSTGRES_NAME) psql -U $(POSTGRES_USER) $(POSTGRES_DB) -f /tmp/$(RESTORE_DB_FOR_DEV_FILE)
	docker exec -it $(DOCKER_POSTGRES_NAME) rm /tmp/$(RESTORE_DB_FOR_DEV_FILE)

clone_prod_db:
	mkdir -p var/backups/
	make prod__backup_db_for_dev
	scp $(PROD_LOGIN):$(PROD_DIR)/var/backups/$(RESTORE_DB_FOR_DEV_FILE) var/backups/
	make restore_db_for_dev

test:
	if (docker ps | grep "r3sourcer-$(DOCKER_APP_NAME)"); then \
	    $(call docker_exec, bin/app test); \
	elif [ -a ./bin/app ]; then \
		bin/app test; \
	fi ;

makemessages:
	$(call docker_exec, bin/django makemessages -l $(LANG) --extension=html,jinja)

compilemessages:
	$(call docker_exec, bin/django compilemessages -l $(LANG))

prod__backup_db:
	ssh $(PROD_LOGIN) "cd $(PROD_DIR) && make backup_db"

prod__backup_db_for_dev:
	ssh $(PROD_LOGIN) "cd $(PROD_DIR) && make backup_db_for_dev"

clean_prod_backups:
	find var/backups/* -type f -mtime +2 -exec rm {} \;
	for i in `find var/backups/*.bak -type f ! -path $$(find var/backups/* -printf '%p\n' | sort -r | head -1)`;  do tar -czvf $$i.tar.gz $$i; rm $$i; done

.PHONY: clean static reload create_db_user create_db drop_db backup_db backup_db_for_dev \
	restore_db restore_db_for_dev clone_prod_db makemessages compilemessages \
	prod__backup_db prod__backup_db_for_dev

check-docker-db:
	@docker ps | grep postgres || echo "Not found";

check-docker-redis:
	@docker ps | grep $(DOCKER_REDIS_NAME) || echo "Not found";

check-docker-app:
	@docker ps | grep crm-core-r3sourcer || echo "Not found";

check-docker-rabbit_mq:
	@docker ps | grep $(DOCKER_RABBIT_MQ_NAME) || echo "Not found";

var/make-docker-postgres:
	@$(call docker_run,postgres:$(PG_VERSION),$(DOCKER_POSTGRES_NAME),,$(POSTGRES_CONTAINER_IP)) \

var/make/docker-redis:
	@$(call docker_run,redis:$(REDIS_VERSION),$(DOCKER_REDIS_NAME),,$(REDIS_CONTAINER_IP))

var/make/docker-rabbitmq:
	@$(call docker_run,rabbitmq:$(RABBIT_MQ_VERSION),$(DOCKER_RABBIT_MQ_NAME),,$(RABBIT_MQ_CONTAINER_IP))

var/make/create-docker-nginx:
	sudo mkdir -p $(NGINX_VOLUME)/conf $(NGINX_VOLUME)/$(DOCKER_APP_NAME)/static/ $(NGINX_VOLUME)/$(DOCKER_APP_NAME)/media/ \
	    $(LETSENCRYPT_CERTS_PATH)
	sudo chmod -R 775 $(NGINX_VOLUME)
	if !(docker ps -a| grep " nginx$$"); then \
        docker run -itd --name nginx \
            --volume "$(LETSENCRYPT_CERTS_PATH):$(DOCKER_NGINX_CERTS_PATH)" \
            --volume "$(NGINX_VOLUME):/www:ro" \
            --volume "$(NGINX_VOLUME)/conf/:/etc/nginx/conf.d/:ro" \
            --volume "$(CURRENT_PATH)/conf/production/nginx.conf:/etc/nginx/nginx.conf:ro" \
            -p $(DOCKER_NGINX_HTTP_PORT):80 \
            -p $(DOCKER_NGINX_HTTPS_PORT):443 \
            nginx; \
        $(call docker_connect,nginx,$(NGINX_CONTAINER_IP)); \
	fi;
	@touch $@

rm-docker-nginx:
	if docker ps | grep " nginx"; then \
        docker stop nginx; \
    fi ;
	if docker ps -a | grep " nginx"; then \
        docker rm nginx; \
    fi ;

rm-docker-app:
	@if (docker ps | grep " r3sourcer-$(DOCKER_APP_NAME)"); then \
	    docker stop r3sourcer-$(DOCKER_APP_NAME); \
	fi ;
	@if (docker ps -a | grep " r3sourcer-$(DOCKER_APP_NAME)"); then \
	    docker rm r3sourcer-$(DOCKER_APP_NAME); \
	fi ;
	@rm -f var/make/create-app

var/make/create-app:
	@sudo cp $(PRIVATE_REPO_KEY) var/id_rsa
	@sudo chmod go+r var/id_rsa
	echo "Build docker for prod"
	docker build \
         --build-arg "PRIVATE_REPO_KEY=var/id_rsa" \
         --build-arg "USER_APP=$(SYSTEM_USER)" \
         -t r3sourcer-$(DOCKER_APP_NAME)-image \
         -f conf/docker/Dockerfile.prod .
	sudo rm -f var/id_rsa
	make run-container
	touch $@

run-container:
	$(call nginx_root$(USE_NGINX_DOCKER))
	if test "$(DJANGO_UWSGI_PORT)" = ""; then \
        docker run -itd \
            --link "$(DOCKER_POSTGRES_NAME):$(POSTGRES_HOST)" \
            --link "$(DOCKER_REDIS_NAME):$(REDIS_HOST)" \
            --link "$(DOCKER_RABBIT_MQ_NAME):$(RABBIT_MQ_HOST)" \
            --volume "$(CURRENT_PATH)/dependencies/:$(DOCKER_BASE_DIR)/dependencies:ro" \
            --volume "$(CURRENT_PATH)/helpers:$(DOCKER_BASE_DIR)/helpers:ro" \
            --volume "$(CURRENT_PATH)/conf:$(DOCKER_BASE_DIR)/conf" \
            --volume "$(CURRENT_PATH)/docker-entrypoint.sh:$(DOCKER_BASE_DIR)/docker-entrypoint.sh" \
            --volume "$(NGINX_SITE_VOLUME):$(DOCKER_BASE_DIR)/var/www/:rw" \
            --env-file "env_defaults" --env-file ".env" \
            -e WEBUI_APP_DIR=$(WEBUI_APP_DIR) \
            --name r3sourcer-$(DOCKER_APP_NAME) \
            --restart on-failure \
            r3sourcer-$(DOCKER_APP_NAME)-image; \
    else \
        docker run -itd \
            --link "$(DOCKER_POSTGRES_NAME):$(POSTGRES_HOST)" \
            --link "$(DOCKER_REDIS_NAME):$(REDIS_HOST)" \
            --link "$(DOCKER_RABBIT_MQ_NAME):$(RABBIT_MQ_HOST)" \
            --volume "$(CURRENT_PATH)/dependencies/:$(DOCKER_BASE_DIR)/dependencies:ro" \
            --volume "$(CURRENT_PATH)/helpers:$(DOCKER_BASE_DIR)/helpers:ro" \
            --volume "$(CURRENT_PATH)/conf:$(DOCKER_BASE_DIR)/conf" \
            --volume "$(CURRENT_PATH)/docker-entrypoint.sh:$(DOCKER_BASE_DIR)/docker-entrypoint.sh" \
            --volume "$(NGINX_SITE_VOLUME):$(DOCKER_BASE_DIR)/var/www/:rw" \
            --env-file "env_defaults" --env-file ".env" \
            -e WEBUI_APP_DIR=$(WEBUI_APP_DIR) \
            --name r3sourcer-$(DOCKER_APP_NAME) \
            --restart on-failure \
            -p "$(DJANGO_UWSGI_PORT):8081" \
            r3sourcer-$(DOCKER_APP_NAME)-image; \
    fi;
	$(call docker_connect,r3sourcer-$(DOCKER_APP_NAME),$(REMOTE_CONTAINER_IP));
	make user_permissions;


restart:
	docker restart r3sourcer-$(DOCKER_APP_NAME)

rebuild:
	git pull
	make clean && make
	docker restart nginx

update:
	git pull
	make migrate
	make static
	make reload

app-logs:
	@docker logs -f --tail 10 r3sourcer-$(DOCKER_APP_NAME)

nginx-logs:
	@docker logs -f --tail 20 nginx

runserver:
	@$(call docker_exec, bin/django runserver 0.0.0.0:$(DJANGO_UWSGI_PORT), -it)

pip-install:
	@$(call docker_exec, bin/pip install -r dependencies/pip_py3.txt)

static:
	@$(call docker_exec, bin/django collectstatic --noinput)

migrate:
	@$(call docker_exec, bin/django migrate, -it)

makemigrations:
	@$(call docker_exec, bin/django makemigrations, -it)

reload:
	@$(call docker_exec, touch var/run/uwsgi_reload)

bash-app:
	@$(call docker_exec, bash, -it)

bash-db:
	@docker exec -it $(DOCKER_POSTGRES_NAME) bash

shell_plus:
	@$(call docker_exec, bin/django shell_plus, -it)

supervisord:
	@$(call docker_exec, bin/_supervisord)

supervisor:
	@$(call supervisor, status all)

supervisor-stop:
	@$(call supervisor, stop all)

supervisor-restart:
	@$(call supervisor, restart all)

restart-uwsgi:
	@$(call supervisor, restart uwsgi)

restart-celery:
	@$(call supervisor, restart celery-worker)

restart-celerycam:
	@$(call supervisor, restart celerycam)

restart-celery-beat:
	@$(call supervisor, restart celery-beat)

create-superuser:
	@$(call docker_exec, bin/django createsuper, -it)

docker-app-ip:
	@echo "Container IP: $$(docker inspect --format "{{ .NetworkSettings.IPAddress }}" r3sourcer-$(DOCKER_APP_NAME))"

docker-start-all:
	docker start $(DOCKER_POSTGRES_NAME) $(DOCKER_REDIS_NAME) $(DOCKER_RABBIT_MQ_NAME) $(DOCKER_CLICKHOUSE_NAME) \
	    r3sourcer-$(DOCKER_APP_NAME)


var/make/webui-app:
	@if test "$(DJANGO_STUFF_URL_PREFIX)"; then \
		echo "WEB-UI installation..."; \
		if ! ls $(WEBUI_APP_DIR); then \
			git clone git@bitbucket.org:r3sourcer_1/endless_webui.git $(WEBUI_APP_DIR); \
		else \
			cd $(WEBUI_APP_DIR) && git pull && cd ..; \
		fi; \
		$(call nginx_root$(USE_NGINX_DOCKER)) \
		mkdir -p $(NGINX_VOLUME)/$(DOCKER_APP_NAME)/webui/; \
		mkdir -p var/www/webui; \
<<<<<<< HEAD
		chmod -R 775 $(NGINX_VOLUME)/$(DOCKER_APP_NAME)/webui/; \
		chmod u+x $(WEBUI_APP_DIR)/docker-entrypoint.sh; \
		docker build --tag webui-$(DOCKER_APP_NAME)-image $(WEBUI_APP_DIR); \
		docker run -itd \
            --name webui-$(DOCKER_APP_NAME) \
            -v $(NGINX_SITE_VOLUME)$(WEBUI_APP_DIR):/www/ \
            -v $(shell pwd)/$(WEBUI_APP_DIR)/:/code/ \
            --env-file "env_defaults" --env-file ".env" \
            webui-$(DOCKER_APP_NAME)-image; \
        echo "WEB-UI successfully installed."; \
=======
		sudo chmod -R 775 $(NGINX_VOLUME)/$(DOCKER_APP_NAME)/webui/; \
		if ! docker ps -a | grep "webui-$(DOCKER_APP_NAME)$$"; then \
			docker build --tag webui-$(DOCKER_APP_NAME)-image $(WEBUI_APP_DIR); \
			docker run -itd \
                --name webui-$(DOCKER_APP_NAME) \
                -v $(NGINX_SITE_VOLUME)$(WEBUI_APP_DIR):/www/ \
                -v $(shell pwd)/$(WEBUI_APP_DIR)/:/code/ \
                --env-file "env_defaults" --env-file ".env" \
                webui-$(DOCKER_APP_NAME)-image; \
		fi; \
		echo "WEB-UI successfully installed."; \
>>>>>>> 3708265c
    else \
        echo "The 'WEB-UI' wasn't installed because ENV 'DJANGO_STUFF_URL_PREFIX' disabled"; \
	fi;

var/make/docker-clickhouse:
	export LOGGER_PASSWORD="$(LOGGER_PASSWORD)" \
	        && export LOGGER_USER="$(LOGGER_USER)" \
	        && envsubst '$${LOGGER_USER} $${LOGGER_PASSWORD}' < conf/templates/users.xml > $(CURRENT_PATH)/users.xml; \
	if !(docker ps -a| grep " $(DOCKER_CLICKHOUSE_NAME)$$"); then \
		chmod u+x clickhouse-entrypoint.sh; \
		docker run \
			--volume "$(CURRENT_PATH)/clickhouse-entrypoint.sh:/var/lib/clickhouse/clickhouse-entrypoint.sh" \
			--volume "$(CURRENT_PATH)/users.xml:/etc/clickhouse-server/users.xml" \
			--entrypoint /var/lib/clickhouse/clickhouse-entrypoint.sh \
		 	-d --name $(DOCKER_CLICKHOUSE_NAME) --ulimit nofile=262144:262144 yandex/clickhouse-server; \
		$(call docker_connect,$(DOCKER_CLICKHOUSE_NAME),$(CLICKHOUSE_CONTAINER_IP)); \
	fi ;


user_permissions:
	docker exec -it -u 0 r3sourcer-$(DOCKER_APP_NAME) chown $(SYSTEM_USER):$(SYSTEM_USER) var/www/static -R;
	docker exec -it -u 0 r3sourcer-$(DOCKER_APP_NAME) chown $(SYSTEM_USER):$(SYSTEM_USER) var/www/media -R;

prepare-compose:
	make var/make var/tmp var/run
	if test $(PRIVATE_REPO_KEY) = "" || ! ls $(PRIVATE_REPO_KEY); then \
        echo "You should define private key for repo `PRIVATE_REPO_KEY` in .env"; \
        exit 1; \
    fi;
	sudo cp $(PRIVATE_REPO_KEY) conf/id_rsa
	make var/make/webui-app
	export LOGGER_PASSWORD="$(LOGGER_PASSWORD)" \
	    && export LOGGER_USER="$(LOGGER_USER)" \
	    && envsubst '$${LOGGER_USER} $${LOGGER_PASSWORD}' < conf/templates/users.xml > $(CURRENT_PATH)/users.xml<|MERGE_RESOLUTION|>--- conflicted
+++ resolved
@@ -161,12 +161,8 @@
 
 full-clean:
 	make clean
-<<<<<<< HEAD
-	@for CONTAINER in $(DOCKER_POSTGRES_NAME) $(DOCKER_REDIS_NAME) $(DOCKER_CLICKHOUSE_NAME) $(DOCKER_RABBIT_MQ_NAME) nginx r3sourcer-$(DOCKER_APP_NAME); \
-=======
 	@for CONTAINER in $(DOCKER_POSTGRES_NAME) $(DOCKER_RABBIT_MQ_NAME) $(DOCKER_REDIS_NAME) \
 	    $(DOCKER_CLICKHOUSE_NAME) nginx r3sourcer-$(DOCKER_APP_NAME); \
->>>>>>> 3708265c
 	do \
 		if docker ps -a | grep $$CONTAINER; then \
 		    echo "Remove container: $$CONTAINER"; \
@@ -456,18 +452,6 @@
 		$(call nginx_root$(USE_NGINX_DOCKER)) \
 		mkdir -p $(NGINX_VOLUME)/$(DOCKER_APP_NAME)/webui/; \
 		mkdir -p var/www/webui; \
-<<<<<<< HEAD
-		chmod -R 775 $(NGINX_VOLUME)/$(DOCKER_APP_NAME)/webui/; \
-		chmod u+x $(WEBUI_APP_DIR)/docker-entrypoint.sh; \
-		docker build --tag webui-$(DOCKER_APP_NAME)-image $(WEBUI_APP_DIR); \
-		docker run -itd \
-            --name webui-$(DOCKER_APP_NAME) \
-            -v $(NGINX_SITE_VOLUME)$(WEBUI_APP_DIR):/www/ \
-            -v $(shell pwd)/$(WEBUI_APP_DIR)/:/code/ \
-            --env-file "env_defaults" --env-file ".env" \
-            webui-$(DOCKER_APP_NAME)-image; \
-        echo "WEB-UI successfully installed."; \
-=======
 		sudo chmod -R 775 $(NGINX_VOLUME)/$(DOCKER_APP_NAME)/webui/; \
 		if ! docker ps -a | grep "webui-$(DOCKER_APP_NAME)$$"; then \
 			docker build --tag webui-$(DOCKER_APP_NAME)-image $(WEBUI_APP_DIR); \
@@ -479,7 +463,6 @@
                 webui-$(DOCKER_APP_NAME)-image; \
 		fi; \
 		echo "WEB-UI successfully installed."; \
->>>>>>> 3708265c
     else \
         echo "The 'WEB-UI' wasn't installed because ENV 'DJANGO_STUFF_URL_PREFIX' disabled"; \
 	fi;
